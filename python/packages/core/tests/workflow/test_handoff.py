# Copyright (c) Microsoft. All rights reserved.

from collections.abc import AsyncIterable, AsyncIterator
from dataclasses import dataclass
from typing import Any, cast
from unittest.mock import MagicMock

import pytest

from agent_framework import (
    AgentRunResponse,
    AgentRunResponseUpdate,
    BaseAgent,
    ChatAgent,
    ChatMessage,
    FunctionCallContent,
    HandoffBuilder,
    HandoffUserInputRequest,
    RequestInfoEvent,
    Role,
    TextContent,
    WorkflowEvent,
    WorkflowOutputEvent,
)
from agent_framework._mcp import MCPTool
from agent_framework._workflows import AgentRunEvent
from agent_framework._workflows import _handoff as handoff_module  # type: ignore
from agent_framework._workflows._checkpoint_encoding import decode_checkpoint_value, encode_checkpoint_value
from agent_framework._workflows._handoff import (
    _clone_chat_agent,  # type: ignore[reportPrivateUsage]
    _ConversationWithUserInput,
    _UserInputGateway,
)
from agent_framework._workflows._workflow_builder import WorkflowBuilder


class _CountingWorkflowBuilder(WorkflowBuilder):
    created: list["_CountingWorkflowBuilder"] = []

    def __init__(self, *args: Any, **kwargs: Any) -> None:
        super().__init__(*args, **kwargs)
        self.start_calls = 0
        _CountingWorkflowBuilder.created.append(self)

    def set_start_executor(self, executor: Any) -> "_CountingWorkflowBuilder":  # type: ignore[override]
        self.start_calls += 1
        return cast("_CountingWorkflowBuilder", super().set_start_executor(executor))


@dataclass
class _ComplexMetadata:
    reason: str
    payload: dict[str, str]


@pytest.fixture
def complex_metadata() -> _ComplexMetadata:
    return _ComplexMetadata(reason="route", payload={"code": "X1"})


def _metadata_from_conversation(conversation: list[ChatMessage], key: str) -> list[object]:
    return [msg.additional_properties[key] for msg in conversation if key in msg.additional_properties]


def _conversation_debug(conversation: list[ChatMessage]) -> list[tuple[str, str | None, str]]:
    return [
        (msg.role.value if hasattr(msg.role, "value") else str(msg.role), msg.author_name, msg.text)
        for msg in conversation
    ]


class _RecordingAgent(BaseAgent):
    def __init__(
        self,
        *,
        name: str,
        handoff_to: str | None = None,
        text_handoff: bool = False,
        extra_properties: dict[str, object] | None = None,
    ) -> None:
        super().__init__(id=name, name=name, display_name=name)
        self._agent_name = name
        self.handoff_to = handoff_to
        self.calls: list[list[ChatMessage]] = []
        self._text_handoff = text_handoff
        self._extra_properties = dict(extra_properties or {})
        self._call_index = 0

    async def run(  # type: ignore[override]
        self,
        messages: str | ChatMessage | list[str] | list[ChatMessage] | None = None,
        *,
        thread: Any = None,
        **kwargs: Any,
    ) -> AgentRunResponse:
        conversation = _normalise(messages)
        self.calls.append(conversation)
        additional_properties = _merge_additional_properties(
            self.handoff_to, self._text_handoff, self._extra_properties
        )
        contents = _build_reply_contents(self._agent_name, self.handoff_to, self._text_handoff, self._next_call_id())
        reply = ChatMessage(
            role=Role.ASSISTANT,
            contents=contents,
            author_name=self.display_name,
            additional_properties=additional_properties,
        )
        return AgentRunResponse(messages=[reply])

    async def run_stream(  # type: ignore[override]
        self,
        messages: str | ChatMessage | list[str] | list[ChatMessage] | None = None,
        *,
        thread: Any = None,
        **kwargs: Any,
    ) -> AsyncIterator[AgentRunResponseUpdate]:
        conversation = _normalise(messages)
        self.calls.append(conversation)
        additional_props = _merge_additional_properties(self.handoff_to, self._text_handoff, self._extra_properties)
        contents = _build_reply_contents(self._agent_name, self.handoff_to, self._text_handoff, self._next_call_id())
        yield AgentRunResponseUpdate(
            contents=contents,
            role=Role.ASSISTANT,
            additional_properties=additional_props,
        )

    def _next_call_id(self) -> str | None:
        if not self.handoff_to:
            return None
        call_id = f"{self.id}-handoff-{self._call_index}"
        self._call_index += 1
        return call_id


def _merge_additional_properties(
    handoff_to: str | None, use_text_hint: bool, extras: dict[str, object]
) -> dict[str, object]:
    additional_properties: dict[str, object] = {}
    if handoff_to and not use_text_hint:
        additional_properties["handoff_to"] = handoff_to
    additional_properties.update(extras)
    return additional_properties


def _build_reply_contents(
    agent_name: str,
    handoff_to: str | None,
    use_text_hint: bool,
    call_id: str | None,
) -> list[TextContent | FunctionCallContent]:
    contents: list[TextContent | FunctionCallContent] = []
    if handoff_to and call_id:
        contents.append(
            FunctionCallContent(call_id=call_id, name=f"handoff_to_{handoff_to}", arguments={"handoff_to": handoff_to})
        )
    text = f"{agent_name} reply"
    if use_text_hint and handoff_to:
        text += f"\nHANDOFF_TO: {handoff_to}"
    contents.append(TextContent(text=text))
    return contents


def _normalise(messages: str | ChatMessage | list[str] | list[ChatMessage] | None) -> list[ChatMessage]:
    if isinstance(messages, list):
        result: list[ChatMessage] = []
        for msg in messages:
            if isinstance(msg, ChatMessage):
                result.append(msg)
            elif isinstance(msg, str):
                result.append(ChatMessage(Role.USER, text=msg))
        return result
    if isinstance(messages, ChatMessage):
        return [messages]
    if isinstance(messages, str):
        return [ChatMessage(Role.USER, text=messages)]
    return []


async def _drain(stream: AsyncIterable[WorkflowEvent]) -> list[WorkflowEvent]:
    return [event async for event in stream]


async def test_specialist_to_specialist_handoff():
    """Test that specialists can hand off to other specialists via .add_handoff() configuration."""
    triage = _RecordingAgent(name="triage", handoff_to="specialist")
    specialist = _RecordingAgent(name="specialist", handoff_to="escalation")
    escalation = _RecordingAgent(name="escalation")

    workflow = (
        HandoffBuilder(participants=[triage, specialist, escalation])
        .set_coordinator(triage)
        .add_handoff(triage, [specialist, escalation])
        .add_handoff(specialist, escalation)
        .with_termination_condition(lambda conv: sum(1 for m in conv if m.role == Role.USER) >= 2)
        .build()
    )

    # Start conversation - triage hands off to specialist
    events = await _drain(workflow.run_stream("Need technical support"))
    requests = [ev for ev in events if isinstance(ev, RequestInfoEvent)]
    assert requests

    # Specialist should have been called
    assert len(specialist.calls) > 0

    # Second user message - specialist hands off to escalation
    events = await _drain(workflow.send_responses_streaming({requests[-1].request_id: "This is complex"}))
    outputs = [ev for ev in events if isinstance(ev, WorkflowOutputEvent)]
    assert outputs

    # Escalation should have been called
    assert len(escalation.calls) > 0


async def test_handoff_preserves_complex_additional_properties(complex_metadata: _ComplexMetadata):
    triage = _RecordingAgent(name="triage", handoff_to="specialist", extra_properties={"complex": complex_metadata})
    specialist = _RecordingAgent(name="specialist")

    # Sanity check: agent response contains complex metadata before entering workflow
    triage_response = await triage.run([ChatMessage(role=Role.USER, text="Need help with a return")])
    assert triage_response.messages
    assert "complex" in triage_response.messages[0].additional_properties

    workflow = (
        HandoffBuilder(participants=[triage, specialist])
        .set_coordinator(triage)
        .with_termination_condition(lambda conv: sum(1 for msg in conv if msg.role == Role.USER) >= 2)
        .build()
    )

    # Initial run should preserve complex metadata in the triage response
    events = await _drain(workflow.run_stream("Need help with a return"))
    agent_events = [ev for ev in events if isinstance(ev, AgentRunEvent)]
    if agent_events:
        first_agent_event = agent_events[0]
        first_agent_event_data = first_agent_event.data
        if first_agent_event_data and first_agent_event_data.messages:
            first_agent_message = first_agent_event_data.messages[0]
            assert "complex" in first_agent_message.additional_properties, "Agent event lost complex metadata"
    requests = [ev for ev in events if isinstance(ev, RequestInfoEvent)]
    assert requests, "Workflow should request additional user input"

    request_data = requests[-1].data
    assert isinstance(request_data, HandoffUserInputRequest)
    conversation_snapshot = request_data.conversation
    metadata_values = _metadata_from_conversation(conversation_snapshot, "complex")
    assert metadata_values, (
        "Expected triage message in conversation, found "
        f"additional_properties={[msg.additional_properties for msg in conversation_snapshot]},"
        f" messages={_conversation_debug(conversation_snapshot)}"
    )
    assert any(isinstance(value, _ComplexMetadata) for value in metadata_values), (
        "Complex metadata lost after first hop"
    )
    restored_meta = next(value for value in metadata_values if isinstance(value, _ComplexMetadata))
    assert restored_meta.payload["code"] == "X1"

    # Respond and ensure metadata survives subsequent cycles
    follow_up_events = await _drain(
        workflow.send_responses_streaming({requests[-1].request_id: "Here are more details"})
    )
    follow_up_requests = [ev for ev in follow_up_events if isinstance(ev, RequestInfoEvent)]
    outputs = [ev for ev in follow_up_events if isinstance(ev, WorkflowOutputEvent)]

    follow_up_conversation: list[ChatMessage]
    if follow_up_requests:
        follow_up_request_data = follow_up_requests[-1].data
        assert isinstance(follow_up_request_data, HandoffUserInputRequest)
        follow_up_conversation = follow_up_request_data.conversation
    else:
        assert outputs, "Workflow produced neither follow-up request nor output"
        output_data = outputs[-1].data
        follow_up_conversation = cast(list[ChatMessage], output_data) if isinstance(output_data, list) else []

    metadata_values_after = _metadata_from_conversation(follow_up_conversation, "complex")
    assert metadata_values_after, "Expected triage message after follow-up"
    assert any(isinstance(value, _ComplexMetadata) for value in metadata_values_after), (
        "Complex metadata lost after restore"
    )

    restored_meta_after = next(value for value in metadata_values_after if isinstance(value, _ComplexMetadata))
    assert restored_meta_after.payload["code"] == "X1"


async def test_tool_call_handoff_detection_with_text_hint():
    triage = _RecordingAgent(name="triage", handoff_to="specialist", text_handoff=True)
    specialist = _RecordingAgent(name="specialist")

    workflow = HandoffBuilder(participants=[triage, specialist]).set_coordinator(triage).build()

    await _drain(workflow.run_stream("Package arrived broken"))

    assert specialist.calls, "Specialist should be invoked using handoff tool call"
    assert len(specialist.calls[0]) >= 2


async def test_autonomous_interaction_mode_yields_output_without_user_request():
    """Ensure autonomous interaction mode yields output without requesting user input."""
    triage = _RecordingAgent(name="triage", handoff_to="specialist")
    specialist = _RecordingAgent(name="specialist")

    workflow = (
        HandoffBuilder(participants=[triage, specialist])
        .set_coordinator(triage)
        .with_interaction_mode("autonomous", autonomous_turn_limit=1)
        .build()
    )

    events = await _drain(workflow.run_stream("Package arrived broken"))
    assert len(triage.calls) == 1
    assert len(specialist.calls) == 1
    requests = [ev for ev in events if isinstance(ev, RequestInfoEvent)]
    assert not requests, "Autonomous mode should not request additional user input"

    outputs = [ev for ev in events if isinstance(ev, WorkflowOutputEvent)]
    assert outputs, "Autonomous mode should yield a workflow output"

    final_conversation = outputs[-1].data
    assert isinstance(final_conversation, list)
    conversation_list = cast(list[ChatMessage], final_conversation)
    assert any(
        msg.role == Role.ASSISTANT and (msg.text or "").startswith("specialist reply") for msg in conversation_list
    )


async def test_autonomous_continues_without_handoff_until_termination():
    """Autonomous mode should keep invoking the same agent when no handoff occurs."""
    worker = _RecordingAgent(name="worker")

    workflow = (
        HandoffBuilder(participants=[worker])
        .set_coordinator(worker)
        .with_interaction_mode("autonomous", autonomous_turn_limit=3)
        .with_termination_condition(lambda conv: False)
        .build()
    )

    events = await _drain(workflow.run_stream("Start"))
    outputs = [ev for ev in events if isinstance(ev, WorkflowOutputEvent)]
    assert outputs, "Autonomous mode should yield output after termination condition"
    assert len(worker.calls) == 3, "Worker should be invoked multiple times without user input"
    requests = [ev for ev in events if isinstance(ev, RequestInfoEvent)]
    assert not requests, "Autonomous mode should not request user input"


async def test_autonomous_turn_limit_stops_loop():
    """Autonomous mode should stop when the configured turn limit is reached."""
    worker = _RecordingAgent(name="worker")

    workflow = (
        HandoffBuilder(participants=[worker])
        .set_coordinator(worker)
        .with_interaction_mode("autonomous", autonomous_turn_limit=2)
        .with_termination_condition(lambda conv: False)
        .build()
    )

    events = await _drain(workflow.run_stream("Start"))
    outputs = [ev for ev in events if isinstance(ev, WorkflowOutputEvent)]
    assert outputs, "Turn limit should force a workflow output"
    assert len(worker.calls) == 2, "Worker should stop after reaching the turn limit"
    requests = [ev for ev in events if isinstance(ev, RequestInfoEvent)]
    assert not requests, "Autonomous mode should not request user input"


async def test_autonomous_routes_back_to_coordinator_when_specialist_stops():
    """Specialist without handoff should route back to coordinator in autonomous mode."""
    triage = _RecordingAgent(name="triage", handoff_to="specialist")
    specialist = _RecordingAgent(name="specialist")

    workflow = (
        HandoffBuilder(participants=[triage, specialist])
        .set_coordinator(triage)
        .add_handoff(triage, specialist)
        .with_interaction_mode("autonomous", autonomous_turn_limit=3)
        .with_termination_condition(lambda conv: len(conv) >= 4)
        .build()
    )

    events = await _drain(workflow.run_stream("Issue"))
    outputs = [ev for ev in events if isinstance(ev, WorkflowOutputEvent)]
    assert outputs, "Workflow should complete without user input"
    assert len(specialist.calls) >= 1, "Specialist should run without handoff"


async def test_autonomous_mode_with_inline_turn_limit():
    """Autonomous mode should respect turn limit passed via with_interaction_mode."""
    worker = _RecordingAgent(name="worker")

    workflow = (
        HandoffBuilder(participants=[worker])
        .set_coordinator(worker)
        .with_interaction_mode("autonomous", autonomous_turn_limit=2)
        .with_termination_condition(lambda conv: False)
        .build()
    )

    events = await _drain(workflow.run_stream("Start"))
    outputs = [ev for ev in events if isinstance(ev, WorkflowOutputEvent)]
    assert outputs, "Turn limit should force a workflow output"
    assert len(worker.calls) == 2, "Worker should stop after reaching the inline turn limit"


def test_autonomous_turn_limit_ignored_in_human_in_loop_mode(caplog):
    """Verify that autonomous_turn_limit logs a warning when mode is human_in_loop."""
    worker = _RecordingAgent(name="worker")

    # Should not raise, but should log a warning
    HandoffBuilder(participants=[worker]).set_coordinator(worker).with_interaction_mode(
        "human_in_loop", autonomous_turn_limit=10
    )

    assert "autonomous_turn_limit=10 was provided but interaction_mode is 'human_in_loop'; ignoring." in caplog.text


def test_autonomous_turn_limit_must_be_positive():
    """Verify that autonomous_turn_limit raises an error when <= 0."""
    worker = _RecordingAgent(name="worker")

    with pytest.raises(ValueError, match="autonomous_turn_limit must be positive"):
        HandoffBuilder(participants=[worker]).set_coordinator(worker).with_interaction_mode(
            "autonomous", autonomous_turn_limit=0
        )

    with pytest.raises(ValueError, match="autonomous_turn_limit must be positive"):
        HandoffBuilder(participants=[worker]).set_coordinator(worker).with_interaction_mode(
            "autonomous", autonomous_turn_limit=-5
        )


def test_build_fails_without_coordinator():
    """Verify that build() raises ValueError when set_coordinator() was not called."""
    triage = _RecordingAgent(name="triage")
    specialist = _RecordingAgent(name="specialist")

    with pytest.raises(ValueError, match=r"Must call set_coordinator\(...\) before building the workflow."):
        HandoffBuilder(participants=[triage, specialist]).build()


def test_build_fails_without_participants():
    """Verify that build() raises ValueError when no participants are provided."""
    with pytest.raises(ValueError, match="No participants or participant_factories have been configured."):
        HandoffBuilder().build()


async def test_handoff_async_termination_condition() -> None:
    """Test that async termination conditions work correctly."""
    termination_call_count = 0

    async def async_termination(conv: list[ChatMessage]) -> bool:
        nonlocal termination_call_count
        termination_call_count += 1
        user_count = sum(1 for msg in conv if msg.role == Role.USER)
        return user_count >= 2

    coordinator = _RecordingAgent(name="coordinator")

    workflow = (
        HandoffBuilder(participants=[coordinator])
        .set_coordinator(coordinator)
        .with_termination_condition(async_termination)
        .build()
    )

    events = await _drain(workflow.run_stream("First user message"))
    requests = [ev for ev in events if isinstance(ev, RequestInfoEvent)]
    assert requests

    events = await _drain(workflow.send_responses_streaming({requests[-1].request_id: "Second user message"}))
    outputs = [ev for ev in events if isinstance(ev, WorkflowOutputEvent)]
    assert len(outputs) == 1

    final_conversation = outputs[0].data
    assert isinstance(final_conversation, list)
    final_conv_list = cast(list[ChatMessage], final_conversation)
    user_messages = [msg for msg in final_conv_list if msg.role == Role.USER]
    assert len(user_messages) == 2
    assert termination_call_count > 0


async def test_clone_chat_agent_preserves_mcp_tools() -> None:
    """Test that _clone_chat_agent preserves MCP tools when cloning an agent."""
    mock_chat_client = MagicMock()

    mock_mcp_tool = MagicMock(spec=MCPTool)
    mock_mcp_tool.name = "test_mcp_tool"

    def sample_function() -> str:
        return "test"

    original_agent = ChatAgent(
        chat_client=mock_chat_client,
        name="TestAgent",
        instructions="Test instructions",
        tools=[mock_mcp_tool, sample_function],
    )

    assert hasattr(original_agent, "_local_mcp_tools")
    assert len(original_agent._local_mcp_tools) == 1  # type: ignore[reportPrivateUsage]
    assert original_agent._local_mcp_tools[0] == mock_mcp_tool  # type: ignore[reportPrivateUsage]

    cloned_agent = _clone_chat_agent(original_agent)

    assert hasattr(cloned_agent, "_local_mcp_tools")
    assert len(cloned_agent._local_mcp_tools) == 1  # type: ignore[reportPrivateUsage]
    assert cloned_agent._local_mcp_tools[0] == mock_mcp_tool  # type: ignore[reportPrivateUsage]
    assert cloned_agent.chat_options.tools is not None
    assert len(cloned_agent.chat_options.tools) == 1


async def test_return_to_previous_routing():
    """Test that return-to-previous routes back to the current specialist handling the conversation."""
    triage = _RecordingAgent(name="triage", handoff_to="specialist_a")
    specialist_a = _RecordingAgent(name="specialist_a", handoff_to="specialist_b")
    specialist_b = _RecordingAgent(name="specialist_b")

    workflow = (
        HandoffBuilder(participants=[triage, specialist_a, specialist_b])
        .set_coordinator(triage)
        .add_handoff(triage, [specialist_a, specialist_b])
        .add_handoff(specialist_a, specialist_b)
        .enable_return_to_previous(True)
        .with_termination_condition(lambda conv: sum(1 for m in conv if m.role == Role.USER) >= 4)
        .build()
    )

    # Start conversation - triage hands off to specialist_a
    events = await _drain(workflow.run_stream("Initial request"))
    requests = [ev for ev in events if isinstance(ev, RequestInfoEvent)]
    assert requests
    assert len(specialist_a.calls) > 0

    # Specialist_a should have been called with initial request
    initial_specialist_a_calls = len(specialist_a.calls)

    # Second user message - specialist_a hands off to specialist_b
    events = await _drain(workflow.send_responses_streaming({requests[-1].request_id: "Need more help"}))
    requests = [ev for ev in events if isinstance(ev, RequestInfoEvent)]
    assert requests

    # Specialist_b should have been called
    assert len(specialist_b.calls) > 0
    initial_specialist_b_calls = len(specialist_b.calls)

    # Third user message - with return_to_previous, should route back to specialist_b (current agent)
    events = await _drain(workflow.send_responses_streaming({requests[-1].request_id: "Follow up question"}))
    third_requests = [ev for ev in events if isinstance(ev, RequestInfoEvent)]

    # Specialist_b should have been called again (return-to-previous routes to current agent)
    assert len(specialist_b.calls) > initial_specialist_b_calls, (
        "Specialist B should be called again due to return-to-previous routing to current agent"
    )

    # Specialist_a should NOT be called again (it's no longer the current agent)
    assert len(specialist_a.calls) == initial_specialist_a_calls, (
        "Specialist A should not be called again - specialist_b is the current agent"
    )

    # Triage should only have been called once at the start
    assert len(triage.calls) == 1, "Triage should only be called once (initial routing)"

    # Verify awaiting_agent_id is set to specialist_b (the agent that just responded)
    if third_requests:
        user_input_req = third_requests[-1].data
        assert isinstance(user_input_req, HandoffUserInputRequest)
        assert user_input_req.awaiting_agent_id == "specialist_b", (
            f"Expected awaiting_agent_id 'specialist_b' but got '{user_input_req.awaiting_agent_id}'"
        )


async def test_return_to_previous_disabled_routes_to_coordinator():
    """Test that with return-to-previous disabled, routing goes back to coordinator."""
    triage = _RecordingAgent(name="triage", handoff_to="specialist_a")
    specialist_a = _RecordingAgent(name="specialist_a", handoff_to="specialist_b")
    specialist_b = _RecordingAgent(name="specialist_b")

    workflow = (
        HandoffBuilder(participants=[triage, specialist_a, specialist_b])
        .set_coordinator(triage)
        .add_handoff(triage, [specialist_a, specialist_b])
        .add_handoff(specialist_a, specialist_b)
        .enable_return_to_previous(False)
        .with_termination_condition(lambda conv: sum(1 for m in conv if m.role == Role.USER) >= 3)
        .build()
    )

    # Start conversation - triage hands off to specialist_a
    events = await _drain(workflow.run_stream("Initial request"))
    requests = [ev for ev in events if isinstance(ev, RequestInfoEvent)]
    assert requests
    assert len(triage.calls) == 1

    # Second user message - specialist_a hands off to specialist_b
    events = await _drain(workflow.send_responses_streaming({requests[-1].request_id: "Need more help"}))
    requests = [ev for ev in events if isinstance(ev, RequestInfoEvent)]
    assert requests

    # Third user message - without return_to_previous, should route back to triage
    await _drain(workflow.send_responses_streaming({requests[-1].request_id: "Follow up question"}))

    # Triage should have been called twice total: initial + after specialist_b responds
    assert len(triage.calls) == 2, "Triage should be called twice (initial + default routing to coordinator)"


async def test_return_to_previous_enabled():
    """Verify that enable_return_to_previous() keeps control with the current specialist."""
    triage = _RecordingAgent(name="triage", handoff_to="specialist_a")
    specialist_a = _RecordingAgent(name="specialist_a")
    specialist_b = _RecordingAgent(name="specialist_b")

    workflow = (
        HandoffBuilder(participants=[triage, specialist_a, specialist_b])
        .set_coordinator(triage)
        .enable_return_to_previous(True)
        .with_termination_condition(lambda conv: sum(1 for m in conv if m.role == Role.USER) >= 3)
        .build()
    )

    # Start conversation - triage hands off to specialist_a
    events = await _drain(workflow.run_stream("Initial request"))
    requests = [ev for ev in events if isinstance(ev, RequestInfoEvent)]
    assert requests
    assert len(triage.calls) == 1
    assert len(specialist_a.calls) == 1

    # Second user message - with return_to_previous, should route to specialist_a (not triage)
    events = await _drain(workflow.send_responses_streaming({requests[-1].request_id: "Follow up question"}))
    requests = [ev for ev in events if isinstance(ev, RequestInfoEvent)]
    assert requests

    # Triage should only have been called once (initial) - specialist_a handles follow-up
    assert len(triage.calls) == 1, "Triage should only be called once (initial)"
    assert len(specialist_a.calls) == 2, "Specialist A should handle follow-up with return_to_previous enabled"


def test_handoff_builder_sets_start_executor_once(monkeypatch: pytest.MonkeyPatch) -> None:
    """Ensure HandoffBuilder.build sets the start executor only once when assembling the workflow."""
    _CountingWorkflowBuilder.created.clear()
    monkeypatch.setattr(handoff_module, "WorkflowBuilder", _CountingWorkflowBuilder)

    coordinator = _RecordingAgent(name="coordinator")
    specialist = _RecordingAgent(name="specialist")

    workflow = (
        HandoffBuilder(participants=[coordinator, specialist])
        .set_coordinator(coordinator)
        .with_termination_condition(lambda conv: len(conv) > 0)
        .build()
    )

    assert workflow is not None
    assert _CountingWorkflowBuilder.created, "Expected CountingWorkflowBuilder to be instantiated"
    builder = _CountingWorkflowBuilder.created[-1]
    assert builder.start_calls == 1, "set_start_executor should be invoked exactly once"


async def test_tool_choice_preserved_from_agent_config():
    """Verify that agent-level tool_choice configuration is preserved and not overridden."""
    from unittest.mock import AsyncMock

    from agent_framework import ChatResponse, ToolMode

    # Create a mock chat client that records the tool_choice used
    recorded_tool_choices: list[Any] = []

    async def mock_get_response(messages: Any, **kwargs: Any) -> ChatResponse:
        chat_options = kwargs.get("chat_options")
        if chat_options:
            recorded_tool_choices.append(chat_options.tool_choice)
        return ChatResponse(
            messages=[ChatMessage(role=Role.ASSISTANT, text="Response")],
            response_id="test_response",
        )

    mock_client = MagicMock()
    mock_client.get_response = AsyncMock(side_effect=mock_get_response)

    # Create agent with specific tool_choice configuration
    agent = ChatAgent(
        chat_client=mock_client,
        name="test_agent",
        tool_choice=ToolMode(mode="required"),  # type: ignore[arg-type]
    )

    # Run the agent
    await agent.run("Test message")

    # Verify tool_choice was preserved
    assert len(recorded_tool_choices) > 0, "No tool_choice recorded"
    last_tool_choice = recorded_tool_choices[-1]
    assert last_tool_choice is not None, "tool_choice should not be None"
    assert str(last_tool_choice) == "required", f"Expected 'required', got {last_tool_choice}"


async def test_handoff_builder_with_request_info():
    """Test that HandoffBuilder supports request info via with_request_info()."""
    from agent_framework import AgentInputRequest, RequestInfoEvent

    # Create test agents
    coordinator = _RecordingAgent(name="coordinator")
    specialist = _RecordingAgent(name="specialist")

    # Build workflow with request info enabled
    workflow = (
        HandoffBuilder(participants=[coordinator, specialist])
        .set_coordinator(coordinator)
        .with_termination_condition(lambda conv: len([m for m in conv if m.role == Role.USER]) >= 1)
        .with_request_info()
        .build()
    )

    # Run workflow until it pauses for request info
    request_event: RequestInfoEvent | None = None
    async for event in workflow.run_stream("Hello"):
        if isinstance(event, RequestInfoEvent) and isinstance(event.data, AgentInputRequest):
            request_event = event

    # Verify request info was emitted
    assert request_event is not None, "Request info should have been emitted"
    assert isinstance(request_event.data, AgentInputRequest)

    # Provide response and continue
    output_events: list[WorkflowOutputEvent] = []
    async for event in workflow.send_responses_streaming({request_event.request_id: "approved"}):
        if isinstance(event, WorkflowOutputEvent):
            output_events.append(event)

    # Verify we got output events
    assert len(output_events) > 0, "Should produce output events after response"


async def test_handoff_builder_with_request_info_method_chaining():
    """Test that with_request_info returns self for method chaining."""
    coordinator = _RecordingAgent(name="coordinator")

    builder = HandoffBuilder(participants=[coordinator])
    result = builder.with_request_info()

    assert result is builder, "with_request_info should return self for chaining"
    assert builder._request_info_enabled is True  # type: ignore


async def test_return_to_previous_state_serialization():
    """Test that return_to_previous state is properly serialized/deserialized for checkpointing."""
    from agent_framework._workflows._handoff import _HandoffCoordinator  # type: ignore[reportPrivateUsage]

    # Create a coordinator with return_to_previous enabled
    coordinator = _HandoffCoordinator(
        starting_agent_id="triage",
        specialist_ids={"specialist_a": "specialist_a", "specialist_b": "specialist_b"},
        input_gateway_id="gateway",
        termination_condition=lambda conv: False,
        id="test-coordinator",
        return_to_previous=True,
    )

    # Set the current agent (simulating a handoff scenario)
    coordinator._current_agent_id = "specialist_a"  # type: ignore[reportPrivateUsage]

    # Snapshot the state
    state = await coordinator.on_checkpoint_save()

    # Verify pattern metadata includes current_agent_id
    assert "metadata" in state
    assert "current_agent_id" in state["metadata"]
    assert state["metadata"]["current_agent_id"] == "specialist_a"

    # Create a new coordinator and restore state
    coordinator2 = _HandoffCoordinator(
        starting_agent_id="triage",
        specialist_ids={"specialist_a": "specialist_a", "specialist_b": "specialist_b"},
        input_gateway_id="gateway",
        termination_condition=lambda conv: False,
        id="test-coordinator",
        return_to_previous=True,
    )

    # Restore state
    await coordinator2.on_checkpoint_restore(state)

    # Verify current_agent_id was restored
    assert coordinator2._current_agent_id == "specialist_a", "Current agent should be restored from checkpoint"  # type: ignore[reportPrivateUsage]


<<<<<<< HEAD
# region Participant Factory Tests


def test_handoff_builder_rejects_empty_participant_factories():
    """Test that HandoffBuilder rejects empty participant_factories dictionary."""
    # Empty factories are rejected immediately when calling participant_factories()
    with pytest.raises(ValueError, match=r"participant_factories cannot be empty"):
        HandoffBuilder().participant_factories({})

    with pytest.raises(ValueError, match=r"No participants or participant_factories have been configured"):
        HandoffBuilder(participant_factories={}).build()


def test_handoff_builder_rejects_mixing_participants_and_factories():
    """Test that mixing participants and participant_factories in __init__ raises an error."""
    triage = _RecordingAgent(name="triage")
    with pytest.raises(ValueError, match="Cannot mix .participants"):
        HandoffBuilder(participants=[triage], participant_factories={"triage": lambda: triage})


def test_handoff_builder_rejects_mixing_participants_and_participant_factories_methods():
    """Test that mixing .participants() and .participant_factories() raises an error."""
    triage = _RecordingAgent(name="triage")

    # Case 1: participants first, then participant_factories
    with pytest.raises(ValueError, match="Cannot mix .participants"):
        HandoffBuilder(participants=[triage]).participant_factories({
            "specialist": lambda: _RecordingAgent(name="specialist")
        })

    # Case 2: participant_factories first, then participants
    with pytest.raises(ValueError, match="Cannot mix .participants"):
        HandoffBuilder(participant_factories={"triage": lambda: triage}).participants([
            _RecordingAgent(name="specialist")
        ])

    # Case 3: participants(), then participant_factories()
    with pytest.raises(ValueError, match="Cannot mix .participants"):
        HandoffBuilder().participants([triage]).participant_factories({
            "specialist": lambda: _RecordingAgent(name="specialist")
        })

    # Case 4: participant_factories(), then participants()
    with pytest.raises(ValueError, match="Cannot mix .participants"):
        HandoffBuilder().participant_factories({"triage": lambda: triage}).participants([
            _RecordingAgent(name="specialist")
        ])

    # Case 5: mix during initialization
    with pytest.raises(ValueError, match="Cannot mix .participants"):
        HandoffBuilder(
            participants=[triage], participant_factories={"specialist": lambda: _RecordingAgent(name="specialist")}
        )


def test_handoff_builder_rejects_multiple_calls_to_participant_factories():
    """Test that multiple calls to .participant_factories() raises an error."""
    with pytest.raises(ValueError, match=r"participant_factories\(\) has already been called"):
        (
            HandoffBuilder()
            .participant_factories({"agent1": lambda: _RecordingAgent(name="agent1")})
            .participant_factories({"agent2": lambda: _RecordingAgent(name="agent2")})
        )


def test_handoff_builder_rejects_multiple_calls_to_participants():
    """Test that multiple calls to .participants() raises an error."""
    with pytest.raises(ValueError, match="participants have already been assigned"):
        (HandoffBuilder().participants([_RecordingAgent(name="agent1")]).participants([_RecordingAgent(name="agent2")]))


def test_handoff_builder_rejects_duplicate_factories():
    """Test that multiple calls to participant_factories are rejected."""
    factories = {
        "triage": lambda: _RecordingAgent(name="triage"),
        "specialist": lambda: _RecordingAgent(name="specialist"),
    }

    # Multiple calls to participant_factories should fail
    builder = HandoffBuilder(participant_factories=factories)
    with pytest.raises(ValueError, match=r"participant_factories\(\) has already been called"):
        builder.participant_factories({"triage": lambda: _RecordingAgent(name="triage2")})


def test_handoff_builder_rejects_instance_coordinator_with_factories():
    """Test that using an agent instance for set_coordinator when using factories raises an error."""

    def create_triage() -> _RecordingAgent:
        return _RecordingAgent(name="triage")

    def create_specialist() -> _RecordingAgent:
        return _RecordingAgent(name="specialist")

    # Create an agent instance
    coordinator_instance = _RecordingAgent(name="coordinator")

    with pytest.raises(ValueError, match=r"Call participants\(\.\.\.\) before coordinator\(\.\.\.\)"):
        (
            HandoffBuilder(
                participant_factories={"triage": create_triage, "specialist": create_specialist}
            ).set_coordinator(coordinator_instance)  # Instance, not factory name
        )


def test_handoff_builder_rejects_factory_name_coordinator_with_instances():
    """Test that using a factory name for set_coordinator when using instances raises an error."""
    triage = _RecordingAgent(name="triage")
    specialist = _RecordingAgent(name="specialist")

    with pytest.raises(
        ValueError, match="coordinator factory name 'triage' is not part of the participant_factories list"
    ):
        (
            HandoffBuilder(participants=[triage, specialist]).set_coordinator(
                "triage"
            )  # String factory name, not instance
        )


def test_handoff_builder_rejects_mixed_types_in_add_handoff_source():
    """Test that add_handoff rejects factory name source with instance-based participants."""
    triage = _RecordingAgent(name="triage")
    specialist = _RecordingAgent(name="specialist")

    with pytest.raises(TypeError, match="Cannot mix factory names \\(str\\) and AgentProtocol/Executor instances"):
        (
            HandoffBuilder(participants=[triage, specialist])
            .set_coordinator(triage)
            .add_handoff("triage", specialist)  # String source with instance participants
        )


def test_handoff_builder_accepts_all_factory_names_in_add_handoff():
    """Test that add_handoff accepts all factory names when using participant_factories."""

    def create_triage() -> _RecordingAgent:
        return _RecordingAgent(name="triage")

    def create_specialist_a() -> _RecordingAgent:
        return _RecordingAgent(name="specialist_a")

    def create_specialist_b() -> _RecordingAgent:
        return _RecordingAgent(name="specialist_b")

    # This should work - all strings with participant_factories
    builder = (
        HandoffBuilder(
            participant_factories={
                "triage": create_triage,
                "specialist_a": create_specialist_a,
                "specialist_b": create_specialist_b,
            }
        )
        .set_coordinator("triage")
        .add_handoff("triage", ["specialist_a", "specialist_b"])
    )

    workflow = builder.build()
    assert "triage" in workflow.executors
    assert "specialist_a" in workflow.executors
    assert "specialist_b" in workflow.executors


def test_handoff_builder_accepts_all_instances_in_add_handoff():
    """Test that add_handoff accepts all instances when using participants."""
    triage = _RecordingAgent(name="triage", handoff_to="specialist_a")
    specialist_a = _RecordingAgent(name="specialist_a")
    specialist_b = _RecordingAgent(name="specialist_b")

    # This should work - all instances with participants
    builder = (
        HandoffBuilder(participants=[triage, specialist_a, specialist_b])
        .set_coordinator(triage)
        .add_handoff(triage, [specialist_a, specialist_b])
    )

    workflow = builder.build()
    assert "triage" in workflow.executors
    assert "specialist_a" in workflow.executors
    assert "specialist_b" in workflow.executors


async def test_handoff_with_participant_factories():
    """Test workflow creation using participant_factories."""
    call_count = 0

    def create_triage() -> _RecordingAgent:
        nonlocal call_count
        call_count += 1
        return _RecordingAgent(name="triage", handoff_to="specialist")

    def create_specialist() -> _RecordingAgent:
        nonlocal call_count
        call_count += 1
        return _RecordingAgent(name="specialist")

    workflow = (
        HandoffBuilder(participant_factories={"triage": create_triage, "specialist": create_specialist})
        .set_coordinator("triage")
        .with_termination_condition(lambda conv: sum(1 for m in conv if m.role == Role.USER) >= 2)
        .build()
    )

    # Factories should be called during build
    assert call_count == 2

    events = await _drain(workflow.run_stream("Need help"))
    requests = [ev for ev in events if isinstance(ev, RequestInfoEvent)]
    assert requests

    # Follow-up message
    events = await _drain(workflow.send_responses_streaming({requests[-1].request_id: "More details"}))
    outputs = [ev for ev in events if isinstance(ev, WorkflowOutputEvent)]
    assert outputs


async def test_handoff_participant_factories_reusable_builder():
    """Test that the builder can be reused to build multiple workflows with factories."""
    call_count = 0

    def create_triage() -> _RecordingAgent:
        nonlocal call_count
        call_count += 1
        return _RecordingAgent(name="triage", handoff_to="specialist")

    def create_specialist() -> _RecordingAgent:
        nonlocal call_count
        call_count += 1
        return _RecordingAgent(name="specialist")

    builder = HandoffBuilder(
        participant_factories={"triage": create_triage, "specialist": create_specialist}
    ).set_coordinator("triage")

    # Build first workflow
    wf1 = builder.build()
    assert call_count == 2

    # Build second workflow
    wf2 = builder.build()
    assert call_count == 4

    # Verify that the two workflows have different agent instances
    assert wf1.executors["triage"] is not wf2.executors["triage"]
    assert wf1.executors["specialist"] is not wf2.executors["specialist"]


async def test_handoff_with_participant_factories_and_add_handoff():
    """Test that .add_handoff() works correctly with participant_factories."""

    def create_triage() -> _RecordingAgent:
        return _RecordingAgent(name="triage", handoff_to="specialist_a")

    def create_specialist_a() -> _RecordingAgent:
        return _RecordingAgent(name="specialist_a", handoff_to="specialist_b")

    def create_specialist_b() -> _RecordingAgent:
        return _RecordingAgent(name="specialist_b")

    workflow = (
        HandoffBuilder(
            participant_factories={
                "triage": create_triage,
                "specialist_a": create_specialist_a,
                "specialist_b": create_specialist_b,
            }
        )
        .set_coordinator("triage")
        .add_handoff("triage", ["specialist_a", "specialist_b"])
        .add_handoff("specialist_a", "specialist_b")
        .with_termination_condition(lambda conv: sum(1 for m in conv if m.role == Role.USER) >= 3)
        .build()
    )

    # Start conversation - triage hands off to specialist_a
    events = await _drain(workflow.run_stream("Initial request"))
    requests = [ev for ev in events if isinstance(ev, RequestInfoEvent)]
    assert requests

    # Verify specialist_a executor exists and was called
    assert "specialist_a" in workflow.executors

    # Second user message - specialist_a hands off to specialist_b
    events = await _drain(workflow.send_responses_streaming({requests[-1].request_id: "Need escalation"}))
    requests = [ev for ev in events if isinstance(ev, RequestInfoEvent)]
    assert requests

    # Verify specialist_b executor exists
    assert "specialist_b" in workflow.executors


async def test_handoff_participant_factories_with_checkpointing():
    """Test checkpointing with participant_factories."""
    from agent_framework._workflows._checkpoint import InMemoryCheckpointStorage

    storage = InMemoryCheckpointStorage()

    def create_triage() -> _RecordingAgent:
        return _RecordingAgent(name="triage", handoff_to="specialist")

    def create_specialist() -> _RecordingAgent:
        return _RecordingAgent(name="specialist")

    workflow = (
        HandoffBuilder(participant_factories={"triage": create_triage, "specialist": create_specialist})
        .set_coordinator("triage")
        .with_checkpointing(storage)
        .with_termination_condition(lambda conv: sum(1 for m in conv if m.role == Role.USER) >= 2)
        .build()
    )

    # Run workflow and capture output
    events = await _drain(workflow.run_stream("checkpoint test"))
    requests = [ev for ev in events if isinstance(ev, RequestInfoEvent)]
    assert requests

    events = await _drain(workflow.send_responses_streaming({requests[-1].request_id: "follow up"}))
    outputs = [ev for ev in events if isinstance(ev, WorkflowOutputEvent)]
    assert outputs, "Should have workflow output after termination condition is met"

    # List checkpoints - just verify they were created
    checkpoints = await storage.list_checkpoints()
    assert checkpoints, "Checkpoints should be created during workflow execution"


def test_handoff_set_coordinator_with_factory_name():
    """Test that set_coordinator accepts factory name as string."""

    def create_triage() -> _RecordingAgent:
        return _RecordingAgent(name="triage")

    def create_specialist() -> _RecordingAgent:
        return _RecordingAgent(name="specialist")

    builder = HandoffBuilder(
        participant_factories={"triage": create_triage, "specialist": create_specialist}
    ).set_coordinator("triage")

    workflow = builder.build()
    assert "triage" in workflow.executors


def test_handoff_add_handoff_with_factory_names():
    """Test that add_handoff accepts factory names as strings."""

    def create_triage() -> _RecordingAgent:
        return _RecordingAgent(name="triage", handoff_to="specialist_a")

    def create_specialist_a() -> _RecordingAgent:
        return _RecordingAgent(name="specialist_a")

    def create_specialist_b() -> _RecordingAgent:
        return _RecordingAgent(name="specialist_b")

    builder = (
        HandoffBuilder(
            participant_factories={
                "triage": create_triage,
                "specialist_a": create_specialist_a,
                "specialist_b": create_specialist_b,
            }
        )
        .set_coordinator("triage")
        .add_handoff("triage", ["specialist_a", "specialist_b"])
    )

    workflow = builder.build()
    assert "triage" in workflow.executors
    assert "specialist_a" in workflow.executors
    assert "specialist_b" in workflow.executors


async def test_handoff_participant_factories_autonomous_mode():
    """Test autonomous mode with participant_factories."""

    def create_triage() -> _RecordingAgent:
        return _RecordingAgent(name="triage", handoff_to="specialist")

    def create_specialist() -> _RecordingAgent:
        return _RecordingAgent(name="specialist")

    workflow = (
        HandoffBuilder(participant_factories={"triage": create_triage, "specialist": create_specialist})
        .set_coordinator("triage")
        .with_interaction_mode("autonomous", autonomous_turn_limit=2)
        .build()
    )

    events = await _drain(workflow.run_stream("Issue"))
    outputs = [ev for ev in events if isinstance(ev, WorkflowOutputEvent)]
    assert outputs, "Autonomous mode should yield output"
    requests = [ev for ev in events if isinstance(ev, RequestInfoEvent)]
    assert not requests, "Autonomous mode should not request user input"


async def test_handoff_participant_factories_with_request_info():
    """Test that .with_request_info() works with participant_factories."""

    def create_triage() -> _RecordingAgent:
        return _RecordingAgent(name="triage")

    def create_specialist() -> _RecordingAgent:
        return _RecordingAgent(name="specialist")

    builder = (
        HandoffBuilder(participant_factories={"triage": create_triage, "specialist": create_specialist})
        .set_coordinator("triage")
        .with_request_info(agents=["triage"])
    )

    workflow = builder.build()
    assert "triage" in workflow.executors


def test_handoff_participant_factories_invalid_coordinator_name():
    """Test that set_coordinator raises error for non-existent factory name."""

    def create_triage() -> _RecordingAgent:
        return _RecordingAgent(name="triage")

    with pytest.raises(
        ValueError, match="coordinator factory name 'nonexistent' is not part of the participant_factories list"
    ):
        (HandoffBuilder(participant_factories={"triage": create_triage}).set_coordinator("nonexistent").build())


def test_handoff_participant_factories_invalid_handoff_target():
    """Test that add_handoff raises error for non-existent target factory name."""

    def create_triage() -> _RecordingAgent:
        return _RecordingAgent(name="triage")

    def create_specialist() -> _RecordingAgent:
        return _RecordingAgent(name="specialist")

    with pytest.raises(ValueError, match="Target factory name 'nonexistent' is not in the participant_factories list"):
        (
            HandoffBuilder(participant_factories={"triage": create_triage, "specialist": create_specialist})
            .set_coordinator("triage")
            .add_handoff("triage", "nonexistent")
            .build()
        )


async def test_handoff_participant_factories_enable_return_to_previous():
    """Test return_to_previous works with participant_factories."""

    def create_triage() -> _RecordingAgent:
        return _RecordingAgent(name="triage", handoff_to="specialist_a")

    def create_specialist_a() -> _RecordingAgent:
        return _RecordingAgent(name="specialist_a", handoff_to="specialist_b")

    def create_specialist_b() -> _RecordingAgent:
        return _RecordingAgent(name="specialist_b")

    workflow = (
        HandoffBuilder(
            participant_factories={
                "triage": create_triage,
                "specialist_a": create_specialist_a,
                "specialist_b": create_specialist_b,
            }
        )
        .set_coordinator("triage")
        .add_handoff("triage", ["specialist_a", "specialist_b"])
        .add_handoff("specialist_a", "specialist_b")
        .enable_return_to_previous(True)
        .with_termination_condition(lambda conv: sum(1 for m in conv if m.role == Role.USER) >= 3)
        .build()
    )

    # Start conversation - triage hands off to specialist_a
    events = await _drain(workflow.run_stream("Initial request"))
    requests = [ev for ev in events if isinstance(ev, RequestInfoEvent)]
    assert requests

    # Second user message - specialist_a hands off to specialist_b
    events = await _drain(workflow.send_responses_streaming({requests[-1].request_id: "Need escalation"}))
    requests = [ev for ev in events if isinstance(ev, RequestInfoEvent)]
    assert requests

    # Third user message - should route back to specialist_b (return to previous)
    events = await _drain(workflow.send_responses_streaming({requests[-1].request_id: "Follow up"}))
    outputs = [ev for ev in events if isinstance(ev, WorkflowOutputEvent)]
    assert outputs or [ev for ev in events if isinstance(ev, RequestInfoEvent)]


# endregion Participant Factory Tests
=======
async def test_handoff_user_input_request_checkpoint_excludes_conversation():
    """Test that HandoffUserInputRequest serialization excludes conversation to prevent duplication.

    Issue #2667: When checkpointing a workflow with a pending HandoffUserInputRequest,
    the conversation field gets serialized twice: once in the RequestInfoEvent's data
    and once in the coordinator's conversation state. On restore, this causes duplicate
    messages.

    The fix is to exclude the conversation field during checkpoint serialization since
    the conversation is already preserved in the coordinator's state.
    """
    # Create a conversation history
    conversation = [
        ChatMessage(role=Role.USER, text="Hello"),
        ChatMessage(role=Role.ASSISTANT, text="Hi there!"),
        ChatMessage(role=Role.USER, text="Help me"),
    ]

    # Create a HandoffUserInputRequest with the conversation
    request = HandoffUserInputRequest(
        conversation=conversation,
        awaiting_agent_id="specialist_agent",
        prompt="Please provide your input",
        source_executor_id="gateway",
    )

    # Encode the request (simulating checkpoint save)
    encoded = encode_checkpoint_value(request)

    # Verify conversation is NOT in the encoded output
    # The fix should exclude conversation from serialization
    assert isinstance(encoded, dict)

    # If using MODEL_MARKER strategy (to_dict/from_dict)
    if "__af_model__" in encoded or "__af_dataclass__" in encoded:
        value = encoded.get("value", {})
        assert "conversation" not in value, "conversation should be excluded from checkpoint serialization"

    # Decode the request (simulating checkpoint restore)
    decoded = decode_checkpoint_value(encoded)

    # Verify the decoded request is a HandoffUserInputRequest
    assert isinstance(decoded, HandoffUserInputRequest)

    # Verify other fields are preserved
    assert decoded.awaiting_agent_id == "specialist_agent"
    assert decoded.prompt == "Please provide your input"
    assert decoded.source_executor_id == "gateway"

    # Conversation should be an empty list after deserialization
    # (will be reconstructed from coordinator state on restore)
    assert decoded.conversation == []


async def test_handoff_user_input_request_roundtrip_preserves_metadata():
    """Test that non-conversation fields survive checkpoint roundtrip."""
    request = HandoffUserInputRequest(
        conversation=[ChatMessage(role=Role.USER, text="test")],
        awaiting_agent_id="test_agent",
        prompt="Enter your response",
        source_executor_id="test_gateway",
    )

    # Roundtrip through checkpoint encoding
    encoded = encode_checkpoint_value(request)
    decoded = decode_checkpoint_value(encoded)

    assert isinstance(decoded, HandoffUserInputRequest)
    assert decoded.awaiting_agent_id == request.awaiting_agent_id
    assert decoded.prompt == request.prompt
    assert decoded.source_executor_id == request.source_executor_id


async def test_request_info_event_with_handoff_user_input_request():
    """Test RequestInfoEvent serialization with HandoffUserInputRequest data."""
    conversation = [
        ChatMessage(role=Role.USER, text="Hello"),
        ChatMessage(role=Role.ASSISTANT, text="How can I help?"),
    ]

    request = HandoffUserInputRequest(
        conversation=conversation,
        awaiting_agent_id="specialist",
        prompt="Provide input",
        source_executor_id="gateway",
    )

    # Create a RequestInfoEvent wrapping the request
    event = RequestInfoEvent(
        request_id="test-request-123",
        source_executor_id="gateway",
        request_data=request,
        response_type=object,
    )

    # Serialize the event
    event_dict = event.to_dict()

    # Verify the data field doesn't contain conversation
    data_encoded = event_dict["data"]
    if isinstance(data_encoded, dict) and ("__af_model__" in data_encoded or "__af_dataclass__" in data_encoded):
        value = data_encoded.get("value", {})
        assert "conversation" not in value

    # Deserialize and verify
    restored_event = RequestInfoEvent.from_dict(event_dict)
    assert isinstance(restored_event.data, HandoffUserInputRequest)
    assert restored_event.data.awaiting_agent_id == "specialist"
    assert restored_event.data.conversation == []


async def test_handoff_user_input_request_to_dict_excludes_conversation():
    """Test that to_dict() method excludes conversation field."""
    conversation = [
        ChatMessage(role=Role.USER, text="Hello"),
        ChatMessage(role=Role.ASSISTANT, text="Hi!"),
    ]

    request = HandoffUserInputRequest(
        conversation=conversation,
        awaiting_agent_id="agent1",
        prompt="Enter input",
        source_executor_id="gateway",
    )

    # Call to_dict directly
    data = request.to_dict()

    # Verify conversation is excluded
    assert "conversation" not in data
    assert data["awaiting_agent_id"] == "agent1"
    assert data["prompt"] == "Enter input"
    assert data["source_executor_id"] == "gateway"


async def test_handoff_user_input_request_from_dict_creates_empty_conversation():
    """Test that from_dict() creates an instance with empty conversation."""
    data = {
        "awaiting_agent_id": "agent1",
        "prompt": "Enter input",
        "source_executor_id": "gateway",
    }

    request = HandoffUserInputRequest.from_dict(data)

    assert request.conversation == []
    assert request.awaiting_agent_id == "agent1"
    assert request.prompt == "Enter input"
    assert request.source_executor_id == "gateway"


async def test_user_input_gateway_resume_handles_empty_conversation():
    """Test that _UserInputGateway.resume_from_user handles post-restore scenario.

    After checkpoint restore, the HandoffUserInputRequest will have an empty
    conversation. The gateway should handle this by sending only the new user
    messages to the coordinator.
    """
    from unittest.mock import AsyncMock

    # Create a gateway
    gateway = _UserInputGateway(
        starting_agent_id="coordinator",
        prompt="Enter input",
        id="test-gateway",
    )

    # Simulate post-restore: request with empty conversation
    restored_request = HandoffUserInputRequest(
        conversation=[],  # Empty after restore
        awaiting_agent_id="specialist",
        prompt="Enter input",
        source_executor_id="test-gateway",
    )

    # Create mock context
    mock_ctx = MagicMock()
    mock_ctx.send_message = AsyncMock()

    # Call resume_from_user with a user response
    await gateway.resume_from_user(restored_request, "New user message", mock_ctx)

    # Verify send_message was called
    mock_ctx.send_message.assert_called_once()

    # Get the message that was sent
    call_args = mock_ctx.send_message.call_args
    sent_message = call_args[0][0]

    # Verify it's a _ConversationWithUserInput
    assert isinstance(sent_message, _ConversationWithUserInput)

    # Verify it contains only the new user message (not any history)
    assert len(sent_message.full_conversation) == 1
    assert sent_message.full_conversation[0].role == Role.USER
    assert sent_message.full_conversation[0].text == "New user message"


async def test_user_input_gateway_resume_with_full_conversation():
    """Test that _UserInputGateway.resume_from_user handles normal flow correctly.

    In normal flow (no checkpoint restore), the HandoffUserInputRequest has
    the full conversation. The gateway should send the full conversation
    plus the new user messages.
    """
    from unittest.mock import AsyncMock

    # Create a gateway
    gateway = _UserInputGateway(
        starting_agent_id="coordinator",
        prompt="Enter input",
        id="test-gateway",
    )

    # Normal flow: request with full conversation
    normal_request = HandoffUserInputRequest(
        conversation=[
            ChatMessage(role=Role.USER, text="Hello"),
            ChatMessage(role=Role.ASSISTANT, text="Hi!"),
        ],
        awaiting_agent_id="specialist",
        prompt="Enter input",
        source_executor_id="test-gateway",
    )

    # Create mock context
    mock_ctx = MagicMock()
    mock_ctx.send_message = AsyncMock()

    # Call resume_from_user with a user response
    await gateway.resume_from_user(normal_request, "Follow up message", mock_ctx)

    # Verify send_message was called
    mock_ctx.send_message.assert_called_once()

    # Get the message that was sent
    call_args = mock_ctx.send_message.call_args
    sent_message = call_args[0][0]

    # Verify it's a _ConversationWithUserInput
    assert isinstance(sent_message, _ConversationWithUserInput)

    # Verify it contains the full conversation plus new user message
    assert len(sent_message.full_conversation) == 3
    assert sent_message.full_conversation[0].text == "Hello"
    assert sent_message.full_conversation[1].text == "Hi!"
    assert sent_message.full_conversation[2].text == "Follow up message"


async def test_coordinator_handle_user_input_post_restore():
    """Test that _HandoffCoordinator.handle_user_input handles post-restore correctly.

    After checkpoint restore, the coordinator has its conversation restored,
    and the gateway sends only the new user messages. The coordinator should
    append these to its existing conversation rather than replacing.
    """
    from unittest.mock import AsyncMock

    from agent_framework._workflows._handoff import _HandoffCoordinator

    # Create a coordinator with pre-existing conversation (simulating restored state)
    coordinator = _HandoffCoordinator(
        starting_agent_id="triage",
        specialist_ids={"specialist_a": "specialist_a"},
        input_gateway_id="gateway",
        termination_condition=lambda conv: False,
        id="test-coordinator",
    )

    # Simulate restored conversation
    coordinator._conversation = [
        ChatMessage(role=Role.USER, text="Hello"),
        ChatMessage(role=Role.ASSISTANT, text="Hi there!"),
        ChatMessage(role=Role.USER, text="Help me"),
        ChatMessage(role=Role.ASSISTANT, text="Sure, what do you need?"),
    ]

    # Create mock context
    mock_ctx = MagicMock()
    mock_ctx.send_message = AsyncMock()

    # Simulate post-restore: only new user message with explicit flag
    incoming = _ConversationWithUserInput(
        full_conversation=[ChatMessage(role=Role.USER, text="I need shipping help")],
        is_post_restore=True,
    )

    # Handle the user input
    await coordinator.handle_user_input(incoming, mock_ctx)

    # Verify conversation was appended, not replaced
    assert len(coordinator._conversation) == 5
    assert coordinator._conversation[0].text == "Hello"
    assert coordinator._conversation[1].text == "Hi there!"
    assert coordinator._conversation[2].text == "Help me"
    assert coordinator._conversation[3].text == "Sure, what do you need?"
    assert coordinator._conversation[4].text == "I need shipping help"


async def test_coordinator_handle_user_input_normal_flow():
    """Test that _HandoffCoordinator.handle_user_input handles normal flow correctly.

    In normal flow (no restore), the gateway sends the full conversation.
    The coordinator should replace its conversation with the incoming one.
    """
    from unittest.mock import AsyncMock

    from agent_framework._workflows._handoff import _HandoffCoordinator

    # Create a coordinator
    coordinator = _HandoffCoordinator(
        starting_agent_id="triage",
        specialist_ids={"specialist_a": "specialist_a"},
        input_gateway_id="gateway",
        termination_condition=lambda conv: False,
        id="test-coordinator",
    )

    # Set some initial conversation
    coordinator._conversation = [
        ChatMessage(role=Role.USER, text="Old message"),
    ]

    # Create mock context
    mock_ctx = MagicMock()
    mock_ctx.send_message = AsyncMock()

    # Normal flow: full conversation including new user message (is_post_restore=False by default)
    incoming = _ConversationWithUserInput(
        full_conversation=[
            ChatMessage(role=Role.USER, text="Hello"),
            ChatMessage(role=Role.ASSISTANT, text="Hi!"),
            ChatMessage(role=Role.USER, text="New message"),
        ],
        is_post_restore=False,
    )

    # Handle the user input
    await coordinator.handle_user_input(incoming, mock_ctx)

    # Verify conversation was replaced (normal flow with full history)
    assert len(coordinator._conversation) == 3
    assert coordinator._conversation[0].text == "Hello"
    assert coordinator._conversation[1].text == "Hi!"
    assert coordinator._conversation[2].text == "New message"


async def test_coordinator_handle_user_input_multiple_consecutive_user_messages():
    """Test that multiple consecutive USER messages in normal flow are handled correctly.

    This is a regression test for the edge case where a user submits multiple consecutive
    USER messages. The explicit is_post_restore flag ensures this doesn't get incorrectly
    detected as a post-restore scenario.
    """
    from unittest.mock import AsyncMock

    from agent_framework._workflows._handoff import _HandoffCoordinator

    # Create a coordinator with existing conversation
    coordinator = _HandoffCoordinator(
        starting_agent_id="triage",
        specialist_ids={"specialist_a": "specialist_a"},
        input_gateway_id="gateway",
        termination_condition=lambda conv: False,
        id="test-coordinator",
    )

    # Set existing conversation with 4 messages
    coordinator._conversation = [
        ChatMessage(role=Role.USER, text="Original message 1"),
        ChatMessage(role=Role.ASSISTANT, text="Response 1"),
        ChatMessage(role=Role.USER, text="Original message 2"),
        ChatMessage(role=Role.ASSISTANT, text="Response 2"),
    ]

    # Create mock context
    mock_ctx = MagicMock()
    mock_ctx.send_message = AsyncMock()

    # Normal flow: User sends multiple consecutive USER messages
    # This should REPLACE the conversation, not append to it
    incoming = _ConversationWithUserInput(
        full_conversation=[
            ChatMessage(role=Role.USER, text="New user message 1"),
            ChatMessage(role=Role.USER, text="New user message 2"),
        ],
        is_post_restore=False,  # Explicit flag - this is normal flow
    )

    # Handle the user input
    await coordinator.handle_user_input(incoming, mock_ctx)

    # Verify conversation was REPLACED (not appended)
    # Without the explicit flag, the old heuristic might incorrectly append
    assert len(coordinator._conversation) == 2
    assert coordinator._conversation[0].text == "New user message 1"
    assert coordinator._conversation[1].text == "New user message 2"
>>>>>>> 2f06fe55
<|MERGE_RESOLUTION|>--- conflicted
+++ resolved
@@ -782,7 +782,6 @@
     assert coordinator2._current_agent_id == "specialist_a", "Current agent should be restored from checkpoint"  # type: ignore[reportPrivateUsage]
 
 
-<<<<<<< HEAD
 # region Participant Factory Tests
 
 
@@ -1272,7 +1271,8 @@
 
 
 # endregion Participant Factory Tests
-=======
+
+
 async def test_handoff_user_input_request_checkpoint_excludes_conversation():
     """Test that HandoffUserInputRequest serialization excludes conversation to prevent duplication.
 
@@ -1669,5 +1669,4 @@
     # Without the explicit flag, the old heuristic might incorrectly append
     assert len(coordinator._conversation) == 2
     assert coordinator._conversation[0].text == "New user message 1"
-    assert coordinator._conversation[1].text == "New user message 2"
->>>>>>> 2f06fe55
+    assert coordinator._conversation[1].text == "New user message 2"