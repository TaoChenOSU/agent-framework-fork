--- conflicted
+++ resolved
@@ -3,13 +3,13 @@
 from dataclasses import dataclass
 from typing import Any, Generic, TypeVar, Union
 
-<<<<<<< HEAD
 from agent_framework import RequestInfoEvent
-from agent_framework._workflows._typing_utils import deserialize_type, is_instance_of, serialize_type
-=======
-from agent_framework._workflows import RequestInfoMessage, RequestResponse
-from agent_framework._workflows._typing_utils import is_instance_of, is_type_compatible
->>>>>>> 1fbdcf82
+from agent_framework._workflows._typing_utils import (
+    deserialize_type,
+    is_instance_of,
+    is_type_compatible,
+    serialize_type,
+)
 
 
 def test_basic_types() -> None:
@@ -124,7 +124,6 @@
     assert not is_instance_of(5, str | None)  # Optional type without matching type
 
 
-<<<<<<< HEAD
 def test_serialize_type() -> None:
     """Test serialization of types to strings."""
     # Test built-in types
@@ -198,12 +197,16 @@
     # Test with non-existent type in existing module
     with pytest.raises(AttributeError):
         deserialize_type("builtins.NonExistentType")
-=======
+
+
 def test_type_compatibility_basic() -> None:
     """Test basic type compatibility scenarios."""
     # Exact type match
     assert is_type_compatible(str, str)
     assert is_type_compatible(int, int)
+
+    # bool is a subtype of int
+    assert is_type_compatible(bool, int)
 
     # Any compatibility
     assert is_type_compatible(str, Any)
@@ -279,5 +282,4 @@
 
     # Incompatible nested structure
     incompatible_target = list[dict[Union[str, bytes], int]]
-    assert not is_type_compatible(source, incompatible_target)
->>>>>>> 1fbdcf82
+    assert not is_type_compatible(source, incompatible_target)