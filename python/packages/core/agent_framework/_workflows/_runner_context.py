--- conflicted
+++ resolved
@@ -5,21 +5,13 @@
 import uuid
 from copy import copy
 from dataclasses import dataclass
-<<<<<<< HEAD
 from enum import Enum
-from typing import Any, Protocol, TypedDict, TypeVar, cast, runtime_checkable
+from typing import Any, Protocol, TypedDict, TypeVar, runtime_checkable
 
 from ._checkpoint import CheckpointStorage, WorkflowCheckpoint
 from ._checkpoint_encoding import decode_checkpoint_value, encode_checkpoint_value
-from ._const import DEFAULT_MAX_ITERATIONS, INTERNAL_SOURCE_ID
+from ._const import INTERNAL_SOURCE_ID
 from ._events import RequestInfoEvent, WorkflowEvent
-=======
-from typing import Any, Protocol, TypedDict, TypeVar, runtime_checkable
-
-from ._checkpoint import CheckpointStorage, WorkflowCheckpoint
-from ._checkpoint_encoding import decode_checkpoint_value, encode_checkpoint_value
-from ._events import WorkflowEvent
->>>>>>> 73eb00b3
 from ._shared_state import SharedState
 
 logger = logging.getLogger(__name__)
@@ -107,11 +99,7 @@
     messages: dict[str, list[dict[str, Any]]]
     shared_state: dict[str, Any]
     iteration_count: int
-<<<<<<< HEAD
-    max_iterations: int
     pending_request_info_events: dict[str, dict[str, Any]]
-=======
->>>>>>> 73eb00b3
 
 
 @runtime_checkable
@@ -420,51 +408,8 @@
         """
         return self._streaming
 
-<<<<<<< HEAD
-    def reset_for_new_run(self, workflow_shared_state: SharedState | None = None) -> None:
-        self._messages.clear()
-        # Clear any pending events (best-effort) by recreating the queue
-        self._event_queue = asyncio.Queue()
-        self._shared_state.clear()
-        self._executor_states.clear()
-        self._iteration_count = 0
-        self._streaming = False  # Reset streaming flag
-        if workflow_shared_state is not None and hasattr(workflow_shared_state, "_state"):
-            workflow_shared_state._state.clear()  # type: ignore[attr-defined]
-
-    async def create_checkpoint(self, metadata: dict[str, Any] | None = None) -> str:
-        if not self._checkpoint_storage:
-            raise ValueError("Checkpoint storage not configured")
-
-        wf_id = self._workflow_id or str(uuid.uuid4())
-        self._workflow_id = wf_id
-        state = await self.get_workflow_state()
-
-        checkpoint = WorkflowCheckpoint(
-            workflow_id=wf_id,
-            messages=state["messages"],
-            shared_state=state.get("shared_state", {}),
-            executor_states=state.get("executor_states", {}),
-            iteration_count=state.get("iteration_count", 0),
-            max_iterations=state.get("max_iterations", DEFAULT_MAX_ITERATIONS),
-            pending_request_info_events=state.get("pending_request_info_events", {}),
-            metadata=metadata or {},
-        )
-        checkpoint_id = await self._checkpoint_storage.save_checkpoint(checkpoint)
-        logger.info(f"Created checkpoint {checkpoint_id} for workflow {wf_id}'")
-        return checkpoint_id
-
-    async def load_checkpoint(self, checkpoint_id: str) -> WorkflowCheckpoint | None:
-        if not self._checkpoint_storage:
-            raise ValueError("Checkpoint storage not configured")
-        return await self._checkpoint_storage.load_checkpoint(checkpoint_id)
-
-    async def get_workflow_state(self) -> WorkflowState:
+    async def _get_serialized_workflow_state(self, shared_state: SharedState, iteration_count: int) -> _WorkflowState:
         serialized_messages: dict[str, list[dict[str, Any]]] = {}
-=======
-    async def _get_serialized_workflow_state(self, shared_state: SharedState, iteration_count: int) -> _WorkflowState:
-        serializable_messages: dict[str, list[dict[str, Any]]] = {}
->>>>>>> 73eb00b3
         for source_id, message_list in self._messages.items():
             serialized_messages[source_id] = [msg.to_dict() for msg in message_list]
 
@@ -473,55 +418,11 @@
         }
 
         return {
-<<<<<<< HEAD
             "messages": serialized_messages,
-            "shared_state": encode_checkpoint_value(self._shared_state),
-            "executor_states": encode_checkpoint_value(self._executor_states),
-            "iteration_count": self._iteration_count,
-            "max_iterations": self._max_iterations,
+            "shared_state": encode_checkpoint_value(await shared_state.export_state()),
+            "iteration_count": iteration_count,
             "pending_request_info_events": serialized_pending_request_info_events,
         }
-
-    async def set_workflow_state(self, state: WorkflowState) -> None:
-        self._messages.clear()
-        messages_data = state.get("messages", {})
-        for source_id, message_list in messages_data.items():
-            self._messages[source_id] = [Message.from_dict(msg) for msg in message_list]
-
-        # Restore shared_state
-        decoded_shared_raw = decode_checkpoint_value(state.get("shared_state", {}))
-        if isinstance(decoded_shared_raw, dict):
-            self._shared_state = cast(dict[str, Any], decoded_shared_raw)
-        else:  # fallback to empty dict if corrupted
-            self._shared_state = {}
-
-        # Restore executor_states ensuring value types are dicts
-        decoded_exec_raw = decode_checkpoint_value(state.get("executor_states", {}))
-        if isinstance(decoded_exec_raw, dict):
-            typed_exec: dict[str, dict[str, Any]] = {}
-            for k_raw, v_raw in decoded_exec_raw.items():  # type: ignore[assignment]
-                if isinstance(k_raw, str) and isinstance(v_raw, dict):
-                    # Filter inner dict to string keys only (best-effort)
-                    inner: dict[str, Any] = {}
-                    for inner_k, inner_v in v_raw.items():  # type: ignore[assignment]
-                        if isinstance(inner_k, str):
-                            inner[inner_k] = inner_v
-                    typed_exec[k_raw] = inner
-            self._executor_states = typed_exec
-        else:
-            self._executor_states = {}
-
-        self._iteration_count = state.get("iteration_count", 0)
-        self._max_iterations = state.get("max_iterations", 100)
-
-        # Pending request info events
-        self._pending_request_info_events = {
-            request_id: RequestInfoEvent.from_dict(request)
-            for request_id, request in state.get("pending_request_info_events", {}).items()
-        }
-        await asyncio.gather(
-            *(self.add_event(pending_request) for pending_request in self._pending_request_info_events.values())
-        )
 
     async def add_request_info_event(self, event: RequestInfoEvent) -> None:
         """Add a RequestInfoEvent to the context and track it for correlation.
@@ -567,10 +468,4 @@
         Returns:
             A dictionary mapping request IDs to their corresponding RequestInfoEvent.
         """
-        return dict(self._pending_request_info_events)
-=======
-            "messages": serializable_messages,
-            "shared_state": encode_checkpoint_value(await shared_state.export_state()),
-            "iteration_count": iteration_count,
-        }
->>>>>>> 73eb00b3
+        return dict(self._pending_request_info_events)