# Copyright (c) Microsoft. All rights reserved.

import asyncio
import inspect
import logging
from collections.abc import Callable, Sequence
from typing import Any

from typing_extensions import Never

from agent_framework import AgentProtocol, ChatMessage, Role

from ._agent_executor import AgentExecutorRequest, AgentExecutorResponse
from ._checkpoint import CheckpointStorage
from ._executor import Executor, handler
from ._message_utils import normalize_messages_input
from ._orchestration_request_info import RequestInfoInterceptor
from ._workflow import Workflow
from ._workflow_builder import WorkflowBuilder
from ._workflow_context import WorkflowContext

logger = logging.getLogger(__name__)

"""Concurrent builder for agent-only fan-out/fan-in workflows.

This module provides a high-level, agent-focused API to quickly assemble a
parallel workflow with:
- a default dispatcher that broadcasts the input to all agent participants
- a default aggregator that combines all agent conversations and completes the workflow

Notes:
- Participants should be AgentProtocol instances or Executors.
- A custom aggregator can be provided as:
  - an Executor instance (it should handle list[AgentExecutorResponse],
    yield output), or
  - a callback function with signature:
        def cb(results: list[AgentExecutorResponse]) -> Any | None
        def cb(results: list[AgentExecutorResponse], ctx: WorkflowContext) -> Any | None
    The callback is wrapped in _CallbackAggregator.
    If the callback returns a non-None value, _CallbackAggregator yields that as output.
    If it returns None, the callback may have already yielded an output via ctx, so no further action is taken.
"""


class _DispatchToAllParticipants(Executor):
    """Broadcasts input to all downstream participants (via fan-out edges)."""

    @handler
    async def from_request(self, request: AgentExecutorRequest, ctx: WorkflowContext[AgentExecutorRequest]) -> None:
        # No explicit target: edge routing delivers to all connected participants.
        await ctx.send_message(request)

    @handler
    async def from_str(self, prompt: str, ctx: WorkflowContext[AgentExecutorRequest]) -> None:
        request = AgentExecutorRequest(messages=normalize_messages_input(prompt), should_respond=True)
        await ctx.send_message(request)

    @handler
    async def from_message(self, message: ChatMessage, ctx: WorkflowContext[AgentExecutorRequest]) -> None:
        request = AgentExecutorRequest(messages=normalize_messages_input(message), should_respond=True)
        await ctx.send_message(request)

    @handler
    async def from_messages(
        self,
        messages: list[str | ChatMessage],
        ctx: WorkflowContext[AgentExecutorRequest],
    ) -> None:
        request = AgentExecutorRequest(messages=normalize_messages_input(messages), should_respond=True)
        await ctx.send_message(request)


class _AggregateAgentConversations(Executor):
    """Aggregates agent responses and completes with combined ChatMessages.

    Emits a list[ChatMessage] shaped as:
      [ single_user_prompt?, agent1_final_assistant, agent2_final_assistant, ... ]

    - Extracts a single user prompt (first user message seen across results).
    - For each result, selects the final assistant message (prefers agent_run_response.messages).
    - Avoids duplicating the same user message per agent.
    """

    @handler
    async def aggregate(
        self, results: list[AgentExecutorResponse], ctx: WorkflowContext[Never, list[ChatMessage]]
    ) -> None:
        if not results:
            logger.error("Concurrent aggregator received empty results list")
            raise ValueError("Aggregation failed: no results provided")

        def _is_role(msg: Any, role: Role) -> bool:
            r = getattr(msg, "role", None)
            if r is None:
                return False
            # Normalize both r and role to lowercase strings for comparison
            r_str = str(r).lower() if isinstance(r, str) or hasattr(r, "__str__") else r
            role_str = getattr(role, "value", None)
            if role_str is None:
                role_str = str(role)
            role_str = role_str.lower()
            return r_str == role_str

        prompt_message: ChatMessage | None = None
        assistant_replies: list[ChatMessage] = []

        for r in results:
            resp_messages = list(getattr(r.agent_run_response, "messages", []) or [])
            conv = r.full_conversation if r.full_conversation is not None else resp_messages

            logger.debug(
                f"Aggregating executor {getattr(r, 'executor_id', '<unknown>')}: "
                f"{len(resp_messages)} response msgs, {len(conv)} conversation msgs"
            )

            # Capture a single user prompt (first encountered across any conversation)
            if prompt_message is None:
                found_user = next((m for m in conv if _is_role(m, Role.USER)), None)
                if found_user is not None:
                    prompt_message = found_user

            # Pick the final assistant message from the response; fallback to conversation search
            final_assistant = next((m for m in reversed(resp_messages) if _is_role(m, Role.ASSISTANT)), None)
            if final_assistant is None:
                final_assistant = next((m for m in reversed(conv) if _is_role(m, Role.ASSISTANT)), None)

            if final_assistant is not None:
                assistant_replies.append(final_assistant)
            else:
                logger.warning(
                    f"No assistant reply found for executor {getattr(r, 'executor_id', '<unknown>')}; skipping"
                )

        if not assistant_replies:
            logger.error(f"Aggregation failed: no assistant replies found across {len(results)} results")
            raise RuntimeError("Aggregation failed: no assistant replies found")

        output: list[ChatMessage] = []
        if prompt_message is not None:
            output.append(prompt_message)
        else:
            logger.warning("No user prompt found in any conversation; emitting assistants only")
        output.extend(assistant_replies)

        await ctx.yield_output(output)


class _CallbackAggregator(Executor):
    """Wraps a Python callback as an aggregator.

    Accepts either an async or sync callback with one of the signatures:
      - (results: list[AgentExecutorResponse]) -> Any | None
      - (results: list[AgentExecutorResponse], ctx: WorkflowContext[Any]) -> Any | None

    Notes:
    - Async callbacks are awaited directly.
    - Sync callbacks are executed via asyncio.to_thread to avoid blocking the event loop.
    - If the callback returns a non-None value, it is yielded as an output.
    """

    def __init__(self, callback: Callable[..., Any], id: str | None = None) -> None:
        derived_id = getattr(callback, "__name__", "") or ""
        if not derived_id or derived_id == "<lambda>":
            derived_id = f"{type(self).__name__}_unnamed"
        super().__init__(id or derived_id)
        self._callback = callback
        self._param_count = len(inspect.signature(callback).parameters)

    @handler
    async def aggregate(self, results: list[AgentExecutorResponse], ctx: WorkflowContext[Never, Any]) -> None:
        # Call according to provided signature, always non-blocking for sync callbacks
        if self._param_count >= 2:
            if inspect.iscoroutinefunction(self._callback):
                ret = await self._callback(results, ctx)  # type: ignore[misc]
            else:
                ret = await asyncio.to_thread(self._callback, results, ctx)
        else:
            if inspect.iscoroutinefunction(self._callback):
                ret = await self._callback(results)  # type: ignore[misc]
            else:
                ret = await asyncio.to_thread(self._callback, results)

        # If the callback returned a value, finalize the workflow with it
        if ret is not None:
            await ctx.yield_output(ret)


class ConcurrentBuilder:
    r"""High-level builder for concurrent agent workflows.

    - `participants([...])` accepts a list of AgentProtocol (recommended) or Executor.
    - `register_participants([...])` accepts a list of factories for AgentProtocol (recommended)
       or Executor factories
    - `build()` wires: dispatcher -> fan-out -> participants -> fan-in -> aggregator.
    - `with_aggregator(...)` overrides the default aggregator with an Executor or callback.

    Usage:

    .. code-block:: python

        from agent_framework import ConcurrentBuilder

        # Minimal: use default aggregator (returns list[ChatMessage])
        workflow = ConcurrentBuilder().participants([agent1, agent2, agent3]).build()

        # With agent factories
        workflow = ConcurrentBuilder().register_participants([create_agent1, create_agent2, create_agent3]).build()


        # Custom aggregator via callback (sync or async). The callback receives
        # list[AgentExecutorResponse] and its return value becomes the workflow's output.
        def summarize(results: list[AgentExecutorResponse]) -> str:
            return " | ".join(r.agent_run_response.messages[-1].text for r in results)


        workflow = ConcurrentBuilder().participants([agent1, agent2, agent3]).with_aggregator(summarize).build()

        # Enable checkpoint persistence so runs can resume
        workflow = ConcurrentBuilder().participants([agent1, agent2, agent3]).with_checkpointing(storage).build()

        # Enable request info before aggregation
        workflow = ConcurrentBuilder().participants([agent1, agent2]).with_request_info().build()
    """

    def __init__(self) -> None:
        self._participants: list[AgentProtocol | Executor] = []
        self._participant_factories: list[Callable[[], AgentProtocol | Executor]] = []
        self._aggregator: (
            Executor
            | Callable[[], Executor]
            | Callable[[list[AgentExecutorResponse]], Any]
            | Callable[[list[AgentExecutorResponse], WorkflowContext[Never, Any]], Any]
            | None
        ) = None
        self._checkpoint_storage: CheckpointStorage | None = None
        self._request_info_enabled: bool = False

    def register_participants(
        self,
        participant_factories: Sequence[Callable[[], AgentProtocol | Executor]],
    ) -> "ConcurrentBuilder":
        r"""Define the parallel participants for this concurrent workflow.

        Accepts factories (callables) that return AgentProtocol instances (e.g., created
        by a chat client) or Executor instances. Each participant created by a factory
        is wired as a parallel branch using fan-out edges from an internal dispatcher.

        Raises:
            ValueError: if `participant_factories` is empty or `.participants()` was called

        Example:

        .. code-block:: python

            def create_researcher() -> ChatAgent:
                return ...


            def create_marketer() -> ChatAgent:
                return ...


            def create_legal() -> ChatAgent:
                return ...


            class MyCustomExecutor(Executor): ...


            wf = ConcurrentBuilder().register_participants([create_researcher, create_marketer, create_legal]).build()

            # Mixing agent(s) and executor(s) is supported
            wf2 = ConcurrentBuilder().register_participants([create_researcher, MyCustomExecutor]).build()
        """
        if self._participants:
            raise ValueError(
                "Cannot mix .participants([...]) and .register_participants() in the same builder instance."
            )

        if not participant_factories:
            raise ValueError("participant_factories cannot be empty")

        self._participant_factories = list(participant_factories)
        return self

    def participants(self, participants: Sequence[AgentProtocol | Executor]) -> "ConcurrentBuilder":
        r"""Define the parallel participants for this concurrent workflow.

        Accepts AgentProtocol instances (e.g., created by a chat client) or Executor
        instances. Each participant is wired as a parallel branch using fan-out edges
        from an internal dispatcher.

        Raises:
            ValueError: if `participants` is empty, contains duplicates, or `.register_participants()` was called
            TypeError: if any entry is not AgentProtocol or Executor

        Example:

        .. code-block:: python

            wf = ConcurrentBuilder().participants([researcher_agent, marketer_agent, legal_agent]).build()

            # Mixing agent(s) and executor(s) is supported
            wf2 = ConcurrentBuilder().participants([researcher_agent, my_custom_executor]).build()
        """
        if self._participant_factories:
            raise ValueError(
                "Cannot mix .participants([...]) and .register_participants() in the same builder instance."
            )

        if not participants:
            raise ValueError("participants cannot be empty")

        # Defensive duplicate detection
        seen_agent_ids: set[int] = set()
        seen_executor_ids: set[str] = set()
        for p in participants:
            if isinstance(p, Executor):
                if p.id in seen_executor_ids:
                    raise ValueError(f"Duplicate executor participant detected: id '{p.id}'")
                seen_executor_ids.add(p.id)
            elif isinstance(p, AgentProtocol):
                pid = id(p)
                if pid in seen_agent_ids:
                    raise ValueError("Duplicate agent participant detected (same agent instance provided twice)")
                seen_agent_ids.add(pid)
            else:
                raise TypeError(f"participants must be AgentProtocol or Executor instances; got {type(p).__name__}")

        self._participants = list(participants)
        return self

    def with_aggregator(
        self,
        aggregator: Executor
        | Callable[[], Executor]
        | Callable[[list[AgentExecutorResponse]], Any]
        | Callable[[list[AgentExecutorResponse], WorkflowContext[Never, Any]], Any],
    ) -> "ConcurrentBuilder":
        r"""Override the default aggregator with an executor, an executor factory, or a callback.

        - Executor: must handle `list[AgentExecutorResponse]` and yield output using `ctx.yield_output(...)`
        - Executor factory: callable returning an Executor instance that handles `list[AgentExecutorResponse]`
          and yields output using `ctx.yield_output(...)`
        - Callback: sync or async callable with one of the signatures:
          `(results: list[AgentExecutorResponse]) -> Any | None` or
          `(results: list[AgentExecutorResponse], ctx: WorkflowContext) -> Any | None`.
          If the callback returns a non-None value, it becomes the workflow's output.

        Example:

        .. code-block:: python
            # Executor-based aggregator
            class CustomAggregator(Executor):
                @handler
                async def aggregate(self, results: list[AgentExecutorResponse], ctx: WorkflowContext) -> None:
                    await ctx.yield_output(" | ".join(r.agent_run_response.messages[-1].text for r in results))


            wf = ConcurrentBuilder().participants([a1, a2, a3]).with_aggregator(CustomAggregator()).build()

            # Factory-based aggregator
            wf = (
                ConcurrentBuilder()
                .participants([a1, a2, a3])
                .with_aggregator(lambda: CustomAggregator(id="custom_aggregator"))
                .build()
            )


            # Callback-based aggregator (string result)
            async def summarize(results: list[AgentExecutorResponse]) -> str:
                return " | ".join(r.agent_run_response.messages[-1].text for r in results)


            wf = ConcurrentBuilder().participants([a1, a2, a3]).with_aggregator(summarize).build()


            # Callback-based aggregator (yield result)
            async def summarize(results: list[AgentExecutorResponse], ctx: WorkflowContext[Never, str]) -> None:
                await ctx.yield_output(" | ".join(r.agent_run_response.messages[-1].text for r in results))


            wf = ConcurrentBuilder().participants([a1, a2, a3]).with_aggregator(summarize).build()
        """
        if isinstance(aggregator, Executor) or callable(aggregator):
            self._aggregator = aggregator
        else:
            raise TypeError("aggregator must be an Executor or a callable")

        return self

    def with_checkpointing(self, checkpoint_storage: CheckpointStorage) -> "ConcurrentBuilder":
        """Enable checkpoint persistence using the provided storage backend."""
        self._checkpoint_storage = checkpoint_storage
        return self

    def with_request_info(self) -> "ConcurrentBuilder":
        """Enable request info before aggregation in the workflow.

        When enabled, the workflow pauses after all parallel agents complete,
        emitting a RequestInfoEvent that allows the caller to review and optionally
        modify the combined results before aggregation. The caller provides feedback
        via the standard response_handler/request_info pattern.

        Note:
            Unlike SequentialBuilder and GroupChatBuilder, ConcurrentBuilder does not
            support per-agent filtering since all agents run in parallel and results
            are collected together. The pause occurs once with all agent outputs received.

        Returns:
            self: The builder instance for fluent chaining.
        """
        self._request_info_enabled = True
        return self

    def build(self) -> Workflow:
        r"""Build and validate the concurrent workflow.

        Wiring pattern:
        - Dispatcher (internal) fans out the input to all `participants`
        - Fan-in collects `AgentExecutorResponse` objects from all participants
        - If request info is enabled, the orchestration emits a request info event with outputs from all participants
            before sending the outputs to the aggregator
        - Aggregator yields output and the workflow becomes idle. The output is either:
          - list[ChatMessage] (default aggregator: one user + one assistant per agent)
          - custom payload from the provided aggregator

        Returns:
            Workflow: a ready-to-run workflow instance

        Raises:
            ValueError: if no participants were defined

        Example:

        .. code-block:: python

            workflow = ConcurrentBuilder().participants([agent1, agent2]).build()
        """
        if not self._participants and not self._participant_factories:
            raise ValueError(
                "No participants provided. Call .participants([...]) or .register_participants([...]) first."
            )

        # Internal nodes
        dispatcher = _DispatchToAllParticipants(id="dispatcher")
        if isinstance(self._aggregator, Executor):
            # Case 1: Executor instance - use directly
            aggregator = self._aggregator
        elif callable(self._aggregator):
            # Distinguish between an aggregator factory and callback-based aggregator
            # by checking the signature: factory has 0 params, callback has 1-2 params
            sig = inspect.signature(self._aggregator)
            param_count = len(sig.parameters)

            # Case 2: Executor factory (no parameters) - call it to create the executor
            # Case 3: Callback with parameters (1-2 params) - wrap in _CallbackAggregator
            aggregator = self._aggregator() if param_count == 0 else _CallbackAggregator(self._aggregator)  # type: ignore
        else:
            # Case 4: No custom aggregator provided - use the default one
            aggregator = _AggregateAgentConversations(id="aggregator")

        participants: list[Executor | AgentProtocol] = []
        if self._participant_factories:
            for factory in self._participant_factories:
                p = factory()
                if not isinstance(p, (AgentProtocol, Executor)):
                    raise TypeError(
                        f"Participant factory must return AgentProtocol or Executor; got {type(p).__name__}"
                    )
                participants.append(p)
        else:
            participants = self._participants

        builder = WorkflowBuilder()
        builder.set_start_executor(dispatcher)
<<<<<<< HEAD
        builder.add_fan_out_edges(dispatcher, list(participants))
        builder.add_fan_in_edges(list(participants), aggregator)
=======
        builder.add_fan_out_edges(dispatcher, list(self._participants))

        if self._request_info_enabled:
            # Insert interceptor between fan-in and aggregator
            # participants -> fan-in -> interceptor -> aggregator
            request_info_interceptor = RequestInfoInterceptor(executor_id="request_info")
            builder.add_fan_in_edges(list(self._participants), request_info_interceptor)
            builder.add_edge(request_info_interceptor, aggregator)
        else:
            # Direct fan-in to aggregator
            builder.add_fan_in_edges(list(self._participants), aggregator)
>>>>>>> b378ca75

        if self._checkpoint_storage is not None:
            builder = builder.with_checkpointing(self._checkpoint_storage)

        return builder.build()<|MERGE_RESOLUTION|>--- conflicted
+++ resolved
@@ -475,22 +475,17 @@
 
         builder = WorkflowBuilder()
         builder.set_start_executor(dispatcher)
-<<<<<<< HEAD
         builder.add_fan_out_edges(dispatcher, list(participants))
-        builder.add_fan_in_edges(list(participants), aggregator)
-=======
-        builder.add_fan_out_edges(dispatcher, list(self._participants))
 
         if self._request_info_enabled:
             # Insert interceptor between fan-in and aggregator
             # participants -> fan-in -> interceptor -> aggregator
             request_info_interceptor = RequestInfoInterceptor(executor_id="request_info")
-            builder.add_fan_in_edges(list(self._participants), request_info_interceptor)
+            builder.add_fan_in_edges(list(participants), request_info_interceptor)
             builder.add_edge(request_info_interceptor, aggregator)
         else:
             # Direct fan-in to aggregator
-            builder.add_fan_in_edges(list(self._participants), aggregator)
->>>>>>> b378ca75
+            builder.add_fan_in_edges(list(participants), aggregator)
 
         if self._checkpoint_storage is not None:
             builder = builder.with_checkpointing(self._checkpoint_storage)
