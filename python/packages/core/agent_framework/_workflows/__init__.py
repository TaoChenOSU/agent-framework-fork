--- conflicted
+++ resolved
@@ -74,17 +74,8 @@
     MagenticPlanReviewRequest,
     StandardMagenticManager,
 )
-<<<<<<< HEAD
+from ._orchestration_state import OrchestrationState
 from ._request_info_mixin import response_handler
-=======
-from ._orchestration_state import OrchestrationState
-from ._request_info_executor import (
-    PendingRequestDetails,
-    RequestInfoExecutor,
-    RequestInfoMessage,
-    RequestResponse,
-)
->>>>>>> e2d1ba31
 from ._runner import Runner
 from ._runner_context import (
     InProcRunnerContext,
@@ -151,11 +142,7 @@
     "MagenticPlanReviewRequest",
     "ManagerDirectiveModel",
     "Message",
-<<<<<<< HEAD
-=======
     "OrchestrationState",
-    "PendingRequestDetails",
->>>>>>> e2d1ba31
     "RequestInfoEvent",
     "Runner",
     "RunnerContext",
