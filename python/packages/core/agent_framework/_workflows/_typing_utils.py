--- conflicted
+++ resolved
@@ -142,7 +142,6 @@
     return isinstance(data, target_type)
 
 
-<<<<<<< HEAD
 def serialize_type(t: type) -> str:
     """Serialize a type to a string.
 
@@ -166,7 +165,8 @@
     module = importlib.import_module(module_name)
 
     return cast(type, getattr(module, type_name))
-=======
+
+
 def is_type_compatible(source_type: type | UnionType | Any, target_type: type | UnionType | Any) -> bool:
     """Check if source_type is compatible with target_type.
 
@@ -289,5 +289,4 @@
         except TypeError:
             return False
 
-    return False
->>>>>>> 1fbdcf82
+    return False