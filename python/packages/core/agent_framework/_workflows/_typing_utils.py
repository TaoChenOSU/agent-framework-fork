# Copyright (c) Microsoft. All rights reserved.

import logging
from dataclasses import fields, is_dataclass
from types import UnionType
<<<<<<< HEAD
from typing import Any, Union, cast, get_args, get_origin
=======
from typing import Any, TypeVar, Union, cast, get_args, get_origin
>>>>>>> e2d1ba31

logger = logging.getLogger(__name__)

T = TypeVar("T")


def _coerce_to_type(value: Any, target_type: type[T]) -> T | None:
    """Best-effort conversion of value into target_type.

    Args:
        value: The value to convert (can be dict, dataclass, or object with __dict__)
        target_type: The target type to convert to

    Returns:
        Instance of target_type if conversion succeeds, None otherwise
    """
    if isinstance(value, target_type):
        return value  # type: ignore[return-value]

    # Convert dataclass instances or objects with __dict__ into dict first
    value_as_dict: dict[str, Any]
    if not isinstance(value, dict):
        if is_dataclass(value):
            value_as_dict = {f.name: getattr(value, f.name) for f in fields(value)}
        else:
            value_dict = getattr(value, "__dict__", None)
            if isinstance(value_dict, dict):
                value_as_dict = cast(dict[str, Any], value_dict)
            else:
                return None
    else:
        value_as_dict = cast(dict[str, Any], value)

    # Try to construct the target type from the dict
    ctor_kwargs: dict[str, Any] = dict(value_as_dict)

    if is_dataclass(target_type):
        field_names = {f.name for f in fields(target_type)}
        ctor_kwargs = {k: v for k, v in value_as_dict.items() if k in field_names}

    try:
        return target_type(**ctor_kwargs)  # type: ignore[call-arg,return-value]
    except TypeError as exc:
        logger.debug(f"_coerce_to_type could not call {target_type.__name__}(**..): {exc}")
    except Exception as exc:  # pragma: no cover - unexpected constructor failure
        logger.warning(
            f"_coerce_to_type encountered unexpected error calling {target_type.__name__} constructor: {exc}"
        )

    # Fallback: try to create instance without __init__ and set attributes
    try:
        instance = object.__new__(target_type)
    except Exception as exc:  # pragma: no cover - pathological type
        logger.debug(f"_coerce_to_type could not allocate {target_type.__name__} without __init__: {exc}")
        return None

    for key, val in value_as_dict.items():
        try:
            setattr(instance, key, val)
        except Exception as exc:
            logger.debug(
                f"_coerce_to_type could not set {target_type.__name__}.{key} during fallback assignment: {exc}"
            )
            continue
    return instance  # type: ignore[return-value]


def is_instance_of(data: Any, target_type: type | UnionType | Any) -> bool:
    """Check if the data is an instance of the target type.

    Args:
        data (Any): The data to check.
        target_type (type): The type to check against.

    Returns:
        bool: True if data is an instance of target_type, False otherwise.
    """
    # Case 0: target_type is Any - always return True
    if target_type is Any:
        return True

    origin = get_origin(target_type)
    args = get_args(target_type)

    # Case 1: origin is None, meaning target_type is not a generic type
    if origin is None:
        return isinstance(data, target_type)

    # Case 2: target_type is Optional[T] or Union[T1, T2, ...]
    # Optional[T] is really just as Union[T, None]
    if origin is UnionType:
        return any(is_instance_of(data, arg) for arg in args)

    # Case 2b: Handle typing.Union (legacy Union syntax)
    if origin is Union:
        return any(is_instance_of(data, arg) for arg in args)

    # Case 3: target_type is a generic type
    if origin in [list, set]:
        return isinstance(data, origin) and (
            not args or all(any(is_instance_of(item, arg) for arg in args) for item in data)  # type: ignore[misc]
        )  # type: ignore

    # Case 4: target_type is a tuple
    if origin is tuple:
        if len(args) == 2 and args[1] is Ellipsis:  # Tuple[T, ...] case
            element_type = args[0]
            return isinstance(data, tuple) and all(is_instance_of(item, element_type) for item in data)  # type: ignore[misc]
        if len(args) == 1 and args[0] is Ellipsis:  # Tuple[...] case
            return isinstance(data, tuple)
        if len(args) == 0:
            return isinstance(data, tuple)
        return (
            isinstance(data, tuple)
            and len(data) == len(args)  # type: ignore
            and all(is_instance_of(item, arg) for item, arg in zip(data, args, strict=False))  # type: ignore
        )

    # Case 5: target_type is a dict
    if origin is dict:
        return isinstance(data, dict) and (
            not args
            or all(
                is_instance_of(key, args[0]) and is_instance_of(value, args[1])
                for key, value in data.items()  # type: ignore
            )
        )

<<<<<<< HEAD
    # Case 6: Other custom generic classes - check origin type only
=======
    # Case 6: target_type is RequestResponse[T, U] - validate generic parameters
    if origin and hasattr(origin, "__name__") and origin.__name__ == "RequestResponse":
        if not isinstance(data, origin):
            return False
        # Validate generic parameters for RequestResponse[TRequest, TResponse]
        if len(args) >= 2:
            request_type, response_type = args[0], args[1]
            # Check if the original_request matches TRequest and data matches TResponse
            if (
                hasattr(data, "original_request")
                and data.original_request is not None
                and not is_instance_of(data.original_request, request_type)
            ):
                # Checkpoint decoding can leave original_request as a plain mapping. In that
                # case we coerce it back into the expected request type so downstream handlers
                # and validators still receive a fully typed RequestResponse instance.
                original_request = data.original_request
                if isinstance(original_request, Mapping):
                    coerced = _coerce_to_type(dict(original_request), request_type)  # type: ignore[arg-type]
                    if coerced is None or not isinstance(coerced, request_type):
                        return False
                    data.original_request = coerced
                else:
                    return False
            if hasattr(data, "data") and data.data is not None and not is_instance_of(data.data, response_type):
                return False
        return True

    # Case 7: Other custom generic classes - check origin type only
>>>>>>> e2d1ba31
    # For generic classes, we check if data is an instance of the origin type
    # We don't validate the generic parameters at runtime since that's handled by type system
    if origin and hasattr(origin, "__name__"):
        return isinstance(data, origin)

    # Fallback: if we reach here, we assume data is an instance of the target_type
    return isinstance(data, target_type)


def serialize_type(t: type) -> str:
    """Serialize a type to a string.

    For example,

    serialize_type(int) => "builtins.int"
    """
    return f"{t.__module__}.{t.__qualname__}"


def deserialize_type(serialized_type_string: str) -> type:
    """Deserialize a serialized type string.

    For example,

    deserialize_type("builtins.int") => int
    """
    import importlib

    module_name, _, type_name = serialized_type_string.rpartition(".")
    module = importlib.import_module(module_name)

    return cast(type, getattr(module, type_name))<|MERGE_RESOLUTION|>--- conflicted
+++ resolved
@@ -3,11 +3,7 @@
 import logging
 from dataclasses import fields, is_dataclass
 from types import UnionType
-<<<<<<< HEAD
-from typing import Any, Union, cast, get_args, get_origin
-=======
 from typing import Any, TypeVar, Union, cast, get_args, get_origin
->>>>>>> e2d1ba31
 
 logger = logging.getLogger(__name__)
 
@@ -136,39 +132,7 @@
             )
         )
 
-<<<<<<< HEAD
     # Case 6: Other custom generic classes - check origin type only
-=======
-    # Case 6: target_type is RequestResponse[T, U] - validate generic parameters
-    if origin and hasattr(origin, "__name__") and origin.__name__ == "RequestResponse":
-        if not isinstance(data, origin):
-            return False
-        # Validate generic parameters for RequestResponse[TRequest, TResponse]
-        if len(args) >= 2:
-            request_type, response_type = args[0], args[1]
-            # Check if the original_request matches TRequest and data matches TResponse
-            if (
-                hasattr(data, "original_request")
-                and data.original_request is not None
-                and not is_instance_of(data.original_request, request_type)
-            ):
-                # Checkpoint decoding can leave original_request as a plain mapping. In that
-                # case we coerce it back into the expected request type so downstream handlers
-                # and validators still receive a fully typed RequestResponse instance.
-                original_request = data.original_request
-                if isinstance(original_request, Mapping):
-                    coerced = _coerce_to_type(dict(original_request), request_type)  # type: ignore[arg-type]
-                    if coerced is None or not isinstance(coerced, request_type):
-                        return False
-                    data.original_request = coerced
-                else:
-                    return False
-            if hasattr(data, "data") and data.data is not None and not is_instance_of(data.data, response_type):
-                return False
-        return True
-
-    # Case 7: Other custom generic classes - check origin type only
->>>>>>> e2d1ba31
     # For generic classes, we check if data is an instance of the origin type
     # We don't validate the generic parameters at runtime since that's handled by type system
     if origin and hasattr(origin, "__name__"):
