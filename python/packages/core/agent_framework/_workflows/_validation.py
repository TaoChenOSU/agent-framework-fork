# Copyright (c) Microsoft. All rights reserved.

import logging
from collections import defaultdict
from collections.abc import Sequence
from enum import Enum
from typing import Any

from ._edge import Edge, EdgeGroup, FanInEdgeGroup, InternalEdgeGroup
from ._executor import Executor
<<<<<<< HEAD
=======
from ._request_info_executor import RequestInfoExecutor
from ._typing_utils import is_type_compatible
>>>>>>> 1fbdcf82

logger = logging.getLogger(__name__)

# Track cycle signatures we've already reported to avoid spamming logs when workflows
# with intentional feedback loops are constructed multiple times in the same process.
_LOGGED_CYCLE_SIGNATURES: set[tuple[str, ...]] = set()


# region Enums and Base Classes
class ValidationTypeEnum(Enum):
    """Enumeration of workflow validation types."""

    EDGE_DUPLICATION = "EDGE_DUPLICATION"
    EXECUTOR_DUPLICATION = "EXECUTOR_DUPLICATION"
    TYPE_COMPATIBILITY = "TYPE_COMPATIBILITY"
    GRAPH_CONNECTIVITY = "GRAPH_CONNECTIVITY"
    HANDLER_OUTPUT_ANNOTATION = "HANDLER_OUTPUT_ANNOTATION"
    INTERCEPTOR_CONFLICT = "INTERCEPTOR_CONFLICT"


class WorkflowValidationError(Exception):
    """Base exception for workflow validation errors."""

    def __init__(self, message: str, validation_type: ValidationTypeEnum):
        super().__init__(message)
        self.message = message
        self.validation_type = validation_type

    def __str__(self) -> str:
        return f"[{self.validation_type.value}] {self.message}"


class EdgeDuplicationError(WorkflowValidationError):
    """Exception raised when duplicate edges are detected in the workflow."""

    def __init__(self, edge_id: str):
        super().__init__(
            message=f"Duplicate edge detected: {edge_id}. Each edge in the workflow must be unique.",
            validation_type=ValidationTypeEnum.EDGE_DUPLICATION,
        )
        self.edge_id = edge_id


class TypeCompatibilityError(WorkflowValidationError):
    """Exception raised when type incompatibility is detected between connected executors."""

    def __init__(
        self,
        source_executor_id: str,
        target_executor_id: str,
        source_types: list[type[Any]],
        target_types: list[type[Any]],
    ):
        # Use a placeholder for incompatible types - will be computed in WorkflowGraphValidator
        super().__init__(
            message=f"Type incompatibility between executors '{source_executor_id}' -> '{target_executor_id}'. "
            f"Source executor outputs types {[str(t) for t in source_types]} but target executor "
            f"can only handle types {[str(t) for t in target_types]}.",
            validation_type=ValidationTypeEnum.TYPE_COMPATIBILITY,
        )
        self.source_executor_id = source_executor_id
        self.target_executor_id = target_executor_id
        self.source_types = source_types
        self.target_types = target_types


class GraphConnectivityError(WorkflowValidationError):
    """Exception raised when graph connectivity issues are detected."""

    def __init__(self, message: str):
        super().__init__(message, validation_type=ValidationTypeEnum.GRAPH_CONNECTIVITY)


class InterceptorConflictError(WorkflowValidationError):
    """Exception raised when multiple executors intercept the same request type from the same sub-workflow."""

    def __init__(self, message: str):
        super().__init__(message, validation_type=ValidationTypeEnum.INTERCEPTOR_CONFLICT)


# endregion


# region Workflow Graph Validator
class WorkflowGraphValidator:
    """Validator for workflow graphs.

    This validator performs multiple validation checks:
    1. Edge duplication validation
    2. Type compatibility validation between connected executors
    3. Graph connectivity validation
    """

    def __init__(self) -> None:
        self._edges: list[Edge] = []
        self._executors: dict[str, Executor] = {}
        self._start_executor_ref: Executor | str | None = None

    # region Core Validation Methods
    def validate_workflow(
        self,
        edge_groups: Sequence[EdgeGroup],
        executors: dict[str, Executor],
        start_executor: Executor | str,
    ) -> None:
        """Validate the entire workflow graph.

        Args:
            edge_groups: list of edge groups in the workflow
            executors: Map of executor IDs to executor instances
            start_executor: The starting executor (can be instance or ID)

        Raises:
            WorkflowValidationError: If any validation fails
        """
        self._executors = executors
        self._edges = [edge for group in edge_groups for edge in group.edges]
        self._edge_groups = edge_groups
        self._start_executor_ref = start_executor

        # If only the start executor exists, add it to the executor map
        # Handle the special case where the workflow consists of only a single executor and no edges.
        # In this scenario, the executor map will be empty because there are no edge groups to reference executors.
        # Adding the start executor to the map ensures that single-executor workflows (without any edges) are supported,
        # allowing validation and execution to proceed for workflows that do not require inter-executor communication.
        if not self._executors and start_executor and isinstance(start_executor, Executor):
            self._executors[start_executor.id] = start_executor

        # Validate that start_executor exists in the graph
        # It should because we check for it in the WorkflowBuilder
        # but we do it here for completeness.
        start_executor_id = start_executor.id if isinstance(start_executor, Executor) else start_executor
        if start_executor_id not in self._executors:
            raise GraphConnectivityError(f"Start executor '{start_executor_id}' is not present in the workflow graph")

        # Additional presence verification:
        # A start executor that is only injected via the builder (present in the executors map)
        # but not referenced by any edge while other executors ARE referenced indicates a
        # configuration error: the chosen start node is effectively disconnected / unknown to the
        # defined graph topology. For single-node workflows (no edges) we allow the start executor
        # to stand alone (handled above when we inject it into the map). We perform this refined
        # check only when there is at least one edge group defined.
        if self._edges:  # Only evaluate when the workflow defines edges
            edge_executor_ids: set[str] = set()
            for _e in self._edges:
                edge_executor_ids.add(_e.source_id)
                edge_executor_ids.add(_e.target_id)
            if start_executor_id not in edge_executor_ids:
                raise GraphConnectivityError(
                    f"Start executor '{start_executor_id}' is not present in the workflow graph"
                )

        # Run all checks
        self._validate_edge_duplication()
        self._validate_handler_output_annotations()
        self._validate_type_compatibility()
        self._validate_graph_connectivity(start_executor_id)
        self._validate_self_loops()
        self._validate_dead_ends()
        self._validate_cycles()

    def _validate_handler_output_annotations(self) -> None:
        """Validate that each handler's ctx parameter is annotated with WorkflowContext[T].

        Note: This validation is now primarily handled at handler registration time
        via the unified validation functions in _workflow_context.py when the @handler
        decorator is applied. This method is kept minimal for any edge cases.
        """
        # The comprehensive validation is already done during handler registration:
        # 1. @handler and @response_handler decorators already have validation logic
        # 2. FunctionExecutor constructor also has validation logic
        # 3. Both use validate_workflow_context_annotation() for WorkflowContext validation
        #
        # All executors in the workflow must have gone through one of these paths,
        # so redundant validation here is unnecessary and has been removed.
        pass

    # endregion

    # region Edge and Type Validation
    def _validate_edge_duplication(self) -> None:
        """Validate that there are no duplicate edges in the workflow.

        Raises:
            EdgeDuplicationError: If duplicate edges are found
        """
        seen_edge_ids: set[str] = set()

        for edge in self._edges:
            edge_id = edge.id
            if edge_id in seen_edge_ids:
                raise EdgeDuplicationError(edge_id)
            seen_edge_ids.add(edge_id)

    def _validate_type_compatibility(self) -> None:
        """Validate type compatibility between connected executors.

        This checks that the output types of source executors are compatible
        with the input types expected by target executors.

        Raises:
            TypeCompatibilityError: If type incompatibility is detected
        """
        for edge_group in self._edge_groups:
            for edge in edge_group.edges:
                self._validate_edge_type_compatibility(edge, edge_group)

    def _validate_edge_type_compatibility(self, edge: Edge, edge_group: EdgeGroup) -> None:
        """Validate type compatibility for a specific edge.

        This checks that the output types of the source executor are compatible
        with the input types expected by the target executor.

        Args:
            edge: The edge to validate
            edge_group: The edge group containing this edge

        Raises:
            TypeCompatibilityError: If type incompatibility is detected
        """
        if isinstance(edge_group, InternalEdgeGroup):
            # Skip type compatibility validation for internal edges
            return

        source_executor = self._executors[edge.source_id]
        target_executor = self._executors[edge.target_id]

        # Get output types from source executor
        source_output_types = list(source_executor.output_types)

        # Get input types from target executor
        target_input_types = target_executor.input_types

        # If either executor has no type information, log warning and skip validation
        # This allows for dynamic typing scenarios but warns about reduced validation coverage
        if not source_output_types or not target_input_types:
            if not source_output_types:
                logger.warning(
                    f"Executor '{source_executor.id}' has no output type annotations. "
                    f"Type compatibility validation will be skipped for edges from this executor. "
                    f"Consider adding WorkflowContext[T] generics in handlers for better validation."
                )
            if not target_input_types:
                logger.warning(
                    f"Executor '{target_executor.id}' has no input type annotations. "
                    f"Type compatibility validation will be skipped for edges to this executor. "
                    f"Consider adding type annotations to message handler parameters for better validation."
                )
            return

        # Check if any source output type is compatible with any target input type
        compatible = False
        compatible_pairs: list[tuple[type[Any], type[Any]]] = []

        for source_type in source_output_types:
            for target_type in target_input_types:
                if isinstance(edge_group, FanInEdgeGroup):
                    # If the edge is part of an edge group, the target expects a list of data types
                    if is_type_compatible(list[source_type], target_type):  # type: ignore[valid-type]
                        compatible = True
                        compatible_pairs.append((list[source_type], target_type))  # type: ignore[valid-type]
                else:
                    if is_type_compatible(source_type, target_type):
                        compatible = True
                        compatible_pairs.append((source_type, target_type))

        # Log successful type compatibility for debugging
        if compatible:
            logger.debug(
                f"Type compatibility validated for edge '{source_executor.id}' -> '{target_executor.id}'. "
                f"Compatible type pairs: {[(str(s), str(t)) for s, t in compatible_pairs]}"
            )

        if not compatible:
            # Enhanced error with more detailed information
            raise TypeCompatibilityError(
                source_executor.id,
                target_executor.id,
                source_output_types,
                target_input_types,
            )

    # endregion

    # region Graph Connectivity Validation
    def _validate_graph_connectivity(self, start_executor_id: str) -> None:
        """Validate graph connectivity and detect potential issues.

        This performs several checks:
        - Detects unreachable executors from the start node
        - Detects isolated executors (no incoming or outgoing edges)
        - Warns about potential infinite loops

        Args:
            start_executor_id: The ID of the starting executor

        Raises:
            GraphConnectivityError: If connectivity issues are detected
        """
        # Build adjacency list for the graph
        graph: dict[str, list[str]] = defaultdict(list)
        all_executors = set(self._executors.keys())

        for edge in self._edges:
            graph[edge.source_id].append(edge.target_id)

        # Find reachable nodes from start
        reachable = self._find_reachable_nodes(graph, start_executor_id)

        # Check for unreachable executors
        unreachable = all_executors - reachable
        if unreachable:
            raise GraphConnectivityError(
                f"The following executors are unreachable from the start executor '{start_executor_id}': "
                f"{sorted(unreachable)}. This may indicate a disconnected workflow graph."
            )

        # Check for isolated executors (no edges)
        isolated_executors: list[str] = []
        for executor_id in all_executors:
            has_incoming = any(edge.target_id == executor_id for edge in self._edges)
            has_outgoing = any(edge.source_id == executor_id for edge in self._edges)

            if not has_incoming and not has_outgoing and executor_id != start_executor_id:
                isolated_executors.append(executor_id)

        if isolated_executors:
            raise GraphConnectivityError(
                f"The following executors are isolated (no incoming or outgoing edges): "
                f"{sorted(isolated_executors)}. Isolated executors will never be executed."
            )

    def _find_reachable_nodes(self, graph: dict[str, list[str]], start: str) -> set[str]:
        """Find all nodes reachable from the start node using DFS.

        Args:
            graph: Adjacency list representation of the graph
            start: Starting node ID

        Returns:
            Set of reachable node IDs
        """
        visited: set[str] = set()
        stack = [start]

        while stack:
            node = stack.pop()
            if node not in visited:
                visited.add(node)
                stack.extend(graph[node])

        return visited

    # endregion

    # region Additional Validation Scenarios
    def _validate_self_loops(self) -> None:
        """Detect and log self-loops (edges from executor to itself).

        Self-loops might indicate recursive processing which could be intentional
        but should be highlighted for review.
        """
        self_loops = [edge for edge in self._edges if edge.source_id == edge.target_id]

        for edge in self_loops:
            logger.warning(
                f"Self-loop detected: Executor '{edge.source_id}' connects to itself. "
                f"This may cause infinite recursion if not properly handled with conditions."
            )

    def _validate_dead_ends(self) -> None:
        """Identify executors that have no outgoing edges (potential dead ends).

        These might be intentional final nodes or could indicate missing connections.
        """
        executors_with_outgoing = {edge.source_id for edge in self._edges}
        all_executor_ids = set(self._executors.keys())
        dead_ends = all_executor_ids - executors_with_outgoing

        if dead_ends:
            logger.info(
                f"Dead-end executors detected (no outgoing edges): {sorted(dead_ends)}. "
                f"Verify these are intended as final nodes in the workflow."
            )

    def _validate_cycles(self) -> None:
        """Detect cycles in the workflow graph.

        Cycles might be intentional for iterative processing but should be flagged
        for review to ensure proper termination conditions exist. We surface each
        distinct cycle group only once per process to avoid noisy, repeated warnings
        when rebuilding the same workflow.
        """
        # Build adjacency list (ensure every executor appears even if it has no outgoing edges)
        graph: dict[str, list[str]] = defaultdict(list)
        for edge in self._edges:
            graph[edge.source_id].append(edge.target_id)
            graph.setdefault(edge.target_id, [])
        for executor_id in self._executors:
            graph.setdefault(executor_id, [])

        # Tarjan's algorithm to locate strongly-connected components that form cycles
        index: dict[str, int] = {}
        lowlink: dict[str, int] = {}
        on_stack: set[str] = set()
        stack: list[str] = []
        current_index = 0
        cycle_components: list[list[str]] = []

        def strongconnect(node: str) -> None:
            nonlocal current_index

            index[node] = current_index
            lowlink[node] = current_index
            current_index += 1
            stack.append(node)
            on_stack.add(node)

            for neighbor in graph[node]:
                if neighbor not in index:
                    strongconnect(neighbor)
                    lowlink[node] = min(lowlink[node], lowlink[neighbor])
                elif neighbor in on_stack:
                    lowlink[node] = min(lowlink[node], index[neighbor])

            if lowlink[node] == index[node]:
                component: list[str] = []
                while True:
                    member = stack.pop()
                    on_stack.discard(member)
                    component.append(member)
                    if member == node:
                        break

                # A strongly connected component represents a cycle if it has more than one
                # node or if a single node references itself directly.
                if len(component) > 1 or any(member in graph[member] for member in component):
                    cycle_components.append(component)

        for executor_id in graph:
            if executor_id not in index:
                strongconnect(executor_id)

        if not cycle_components:
            return

        unseen_components: list[list[str]] = []
        for component in cycle_components:
            signature = tuple(sorted(component))
            if signature in _LOGGED_CYCLE_SIGNATURES:
                continue
            _LOGGED_CYCLE_SIGNATURES.add(signature)
            unseen_components.append(component)

        if not unseen_components:
            # All cycles already reported in this process; keep noise low but retain traceability.
            logger.debug(
                "Cycle detected in workflow graph but previously reported. Components: %s",
                [sorted(component) for component in cycle_components],
            )
            return

        def _format_cycle(component: list[str]) -> str:
            if not component:
                return ""
            ordered = list(component)
            ordered.append(component[0])
            return " -> ".join(ordered)

        formatted_cycles = ", ".join(_format_cycle(component) for component in unseen_components)
        logger.warning(
            "Cycle detected in the workflow graph involving: %s. Ensure termination or iteration limits exist.",
            formatted_cycles,
        )

    # endregion


# endregion


def validate_workflow_graph(
    edge_groups: Sequence[EdgeGroup],
    executors: dict[str, Executor],
    start_executor: Executor | str,
) -> None:
    """Convenience function to validate a workflow graph.

    Args:
        edge_groups: list of edge groups in the workflow
        executors: Map of executor IDs to executor instances
        start_executor: The starting executor (can be instance or ID)

    Raises:
        WorkflowValidationError: If any validation fails
    """
    validator = WorkflowGraphValidator()
    validator.validate_workflow(
        edge_groups,
        executors,
        start_executor,
    )<|MERGE_RESOLUTION|>--- conflicted
+++ resolved
@@ -8,11 +8,7 @@
 
 from ._edge import Edge, EdgeGroup, FanInEdgeGroup, InternalEdgeGroup
 from ._executor import Executor
-<<<<<<< HEAD
-=======
-from ._request_info_executor import RequestInfoExecutor
 from ._typing_utils import is_type_compatible
->>>>>>> 1fbdcf82
 
 logger = logging.getLogger(__name__)
 
