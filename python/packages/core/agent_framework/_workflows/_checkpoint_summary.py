# Copyright (c) Microsoft. All rights reserved.

import logging
from dataclasses import dataclass

from ._checkpoint import WorkflowCheckpoint
<<<<<<< HEAD
from ._events import RequestInfoEvent
=======
from ._checkpoint_encoding import decode_checkpoint_value
from ._const import EXECUTOR_STATE_KEY
from ._request_info_executor import PendingRequestDetails, RequestInfoMessage, RequestResponse
>>>>>>> 73eb00b3

logger = logging.getLogger(__name__)


@dataclass
class WorkflowCheckpointSummary:
    """Human-readable summary of a workflow checkpoint."""

    checkpoint_id: str
    timestamp: str
    iteration_count: int
    targets: list[str]
    executor_ids: list[str]
    status: str
    pending_request_info_events: list[RequestInfoEvent]


def get_checkpoint_summary(checkpoint: WorkflowCheckpoint) -> WorkflowCheckpointSummary:
    targets = sorted(checkpoint.messages.keys())
<<<<<<< HEAD
    executor_ids = sorted(checkpoint.executor_states.keys())
    pending_request_info_events = [
        RequestInfoEvent.from_dict(request) for request in checkpoint.pending_request_info_events.values()
    ]
=======
    executor_ids = sorted(checkpoint.shared_state.get(EXECUTOR_STATE_KEY, {}).keys())
    pending = _pending_requests_from_checkpoint(checkpoint, request_executor_ids=request_executor_ids)

    draft_preview: str | None = None
    for entry in pending:
        if entry.draft:
            draft_preview = shorten(entry.draft, width=preview_width, placeholder="…")
            break
>>>>>>> 73eb00b3

    status = "idle"
    if pending_request_info_events:
        status = "awaiting request response"
    elif not checkpoint.messages and "finalise" in executor_ids:
        status = "completed"
    elif checkpoint.messages:
        status = "awaiting next superstep"

    return WorkflowCheckpointSummary(
        checkpoint_id=checkpoint.checkpoint_id,
        timestamp=checkpoint.timestamp,
        iteration_count=checkpoint.iteration_count,
        targets=targets,
        executor_ids=executor_ids,
        status=status,
<<<<<<< HEAD
        pending_request_info_events=pending_request_info_events,
    )
=======
        draft_preview=draft_preview,
        pending_requests=pending,
    )


def _pending_requests_from_checkpoint(
    checkpoint: WorkflowCheckpoint,
    *,
    request_executor_ids: Iterable[str] | None = None,
) -> list[PendingRequestDetails]:
    executor_filter: set[str] | None = None
    if request_executor_ids is not None:
        executor_filter = {str(value) for value in request_executor_ids}

    pending: dict[str, PendingRequestDetails] = {}

    for state in checkpoint.shared_state.get(EXECUTOR_STATE_KEY, {}).values():
        if not isinstance(state, Mapping):
            continue
        inner = state.get("pending_requests")
        if isinstance(inner, Mapping):
            for request_id, snapshot in inner.items():  # type: ignore[attr-defined]
                _merge_snapshot(pending, str(request_id), snapshot)  # type: ignore[arg-type]

    for source_id, message_list in checkpoint.messages.items():
        if executor_filter is not None and source_id not in executor_filter:
            continue
        if not isinstance(message_list, list):
            continue
        for message in message_list:
            if not isinstance(message, Mapping):
                continue
            payload = decode_checkpoint_value(message.get("data"))
            _merge_message_payload(pending, payload, message)

    return list(pending.values())


def _merge_snapshot(pending: dict[str, PendingRequestDetails], request_id: str, snapshot: Any) -> None:
    if not request_id or not isinstance(snapshot, Mapping):
        return

    details = pending.setdefault(request_id, PendingRequestDetails(request_id=request_id))

    _apply_update(
        details,
        prompt=snapshot.get("prompt"),  # type: ignore[attr-defined]
        draft=snapshot.get("draft"),  # type: ignore[attr-defined]
        iteration=snapshot.get("iteration"),  # type: ignore[attr-defined]
        source_executor_id=snapshot.get("source_executor_id"),  # type: ignore[attr-defined]
    )

    extra = snapshot.get("details")  # type: ignore[attr-defined]
    if isinstance(extra, Mapping):
        _apply_update(
            details,
            prompt=extra.get("prompt"),  # type: ignore[attr-defined]
            draft=extra.get("draft"),  # type: ignore[attr-defined]
            iteration=extra.get("iteration"),  # type: ignore[attr-defined]
        )


def _merge_message_payload(
    pending: dict[str, PendingRequestDetails],
    payload: Any,
    raw_message: Mapping[str, Any],
) -> None:
    if isinstance(payload, RequestResponse):
        request_id = payload.request_id or _get_field(payload.original_request, "request_id")  # type: ignore[arg-type]
        if not request_id:
            return
        details = pending.setdefault(request_id, PendingRequestDetails(request_id=request_id))
        _apply_update(
            details,
            prompt=_get_field(payload.original_request, "prompt"),  # type: ignore[arg-type]
            draft=_get_field(payload.original_request, "draft"),  # type: ignore[arg-type]
            iteration=_get_field(payload.original_request, "iteration"),  # type: ignore[arg-type]
            source_executor_id=raw_message.get("source_id"),
            original_request=payload.original_request,  # type: ignore[arg-type]
        )
    elif isinstance(payload, RequestInfoMessage):
        request_id = getattr(payload, "request_id", None)
        if not request_id:
            return
        details = pending.setdefault(request_id, PendingRequestDetails(request_id=request_id))
        _apply_update(
            details,
            prompt=getattr(payload, "prompt", None),
            draft=getattr(payload, "draft", None),
            iteration=getattr(payload, "iteration", None),
            source_executor_id=raw_message.get("source_id"),
            original_request=payload,
        )


def _apply_update(
    details: PendingRequestDetails,
    *,
    prompt: Any = None,
    draft: Any = None,
    iteration: Any = None,
    source_executor_id: Any = None,
    original_request: Any = None,
) -> None:
    if prompt and not details.prompt:
        details.prompt = str(prompt)
    if draft and not details.draft:
        details.draft = str(draft)
    if iteration is not None and details.iteration is None:
        coerced = _coerce_int(iteration)
        if coerced is not None:
            details.iteration = coerced
    if source_executor_id and not details.source_executor_id:
        details.source_executor_id = str(source_executor_id)
    if original_request is not None and details.original_request is None:
        details.original_request = original_request


def _get_field(obj: Any, key: str) -> Any:
    if obj is None:
        return None
    if isinstance(obj, Mapping):
        return obj.get(key)  # type: ignore[attr-defined,return-value]
    return getattr(obj, key, None)


def _coerce_int(value: Any) -> int | None:
    try:
        return int(value)
    except (TypeError, ValueError):
        return None
>>>>>>> 73eb00b3
<|MERGE_RESOLUTION|>--- conflicted
+++ resolved
@@ -4,13 +4,8 @@
 from dataclasses import dataclass
 
 from ._checkpoint import WorkflowCheckpoint
-<<<<<<< HEAD
+from ._const import EXECUTOR_STATE_KEY
 from ._events import RequestInfoEvent
-=======
-from ._checkpoint_encoding import decode_checkpoint_value
-from ._const import EXECUTOR_STATE_KEY
-from ._request_info_executor import PendingRequestDetails, RequestInfoMessage, RequestResponse
->>>>>>> 73eb00b3
 
 logger = logging.getLogger(__name__)
 
@@ -30,21 +25,10 @@
 
 def get_checkpoint_summary(checkpoint: WorkflowCheckpoint) -> WorkflowCheckpointSummary:
     targets = sorted(checkpoint.messages.keys())
-<<<<<<< HEAD
-    executor_ids = sorted(checkpoint.executor_states.keys())
+    executor_ids = sorted(checkpoint.shared_state.get(EXECUTOR_STATE_KEY, {}).keys())
     pending_request_info_events = [
         RequestInfoEvent.from_dict(request) for request in checkpoint.pending_request_info_events.values()
     ]
-=======
-    executor_ids = sorted(checkpoint.shared_state.get(EXECUTOR_STATE_KEY, {}).keys())
-    pending = _pending_requests_from_checkpoint(checkpoint, request_executor_ids=request_executor_ids)
-
-    draft_preview: str | None = None
-    for entry in pending:
-        if entry.draft:
-            draft_preview = shorten(entry.draft, width=preview_width, placeholder="…")
-            break
->>>>>>> 73eb00b3
 
     status = "idle"
     if pending_request_info_events:
@@ -61,139 +45,5 @@
         targets=targets,
         executor_ids=executor_ids,
         status=status,
-<<<<<<< HEAD
         pending_request_info_events=pending_request_info_events,
-    )
-=======
-        draft_preview=draft_preview,
-        pending_requests=pending,
-    )
-
-
-def _pending_requests_from_checkpoint(
-    checkpoint: WorkflowCheckpoint,
-    *,
-    request_executor_ids: Iterable[str] | None = None,
-) -> list[PendingRequestDetails]:
-    executor_filter: set[str] | None = None
-    if request_executor_ids is not None:
-        executor_filter = {str(value) for value in request_executor_ids}
-
-    pending: dict[str, PendingRequestDetails] = {}
-
-    for state in checkpoint.shared_state.get(EXECUTOR_STATE_KEY, {}).values():
-        if not isinstance(state, Mapping):
-            continue
-        inner = state.get("pending_requests")
-        if isinstance(inner, Mapping):
-            for request_id, snapshot in inner.items():  # type: ignore[attr-defined]
-                _merge_snapshot(pending, str(request_id), snapshot)  # type: ignore[arg-type]
-
-    for source_id, message_list in checkpoint.messages.items():
-        if executor_filter is not None and source_id not in executor_filter:
-            continue
-        if not isinstance(message_list, list):
-            continue
-        for message in message_list:
-            if not isinstance(message, Mapping):
-                continue
-            payload = decode_checkpoint_value(message.get("data"))
-            _merge_message_payload(pending, payload, message)
-
-    return list(pending.values())
-
-
-def _merge_snapshot(pending: dict[str, PendingRequestDetails], request_id: str, snapshot: Any) -> None:
-    if not request_id or not isinstance(snapshot, Mapping):
-        return
-
-    details = pending.setdefault(request_id, PendingRequestDetails(request_id=request_id))
-
-    _apply_update(
-        details,
-        prompt=snapshot.get("prompt"),  # type: ignore[attr-defined]
-        draft=snapshot.get("draft"),  # type: ignore[attr-defined]
-        iteration=snapshot.get("iteration"),  # type: ignore[attr-defined]
-        source_executor_id=snapshot.get("source_executor_id"),  # type: ignore[attr-defined]
-    )
-
-    extra = snapshot.get("details")  # type: ignore[attr-defined]
-    if isinstance(extra, Mapping):
-        _apply_update(
-            details,
-            prompt=extra.get("prompt"),  # type: ignore[attr-defined]
-            draft=extra.get("draft"),  # type: ignore[attr-defined]
-            iteration=extra.get("iteration"),  # type: ignore[attr-defined]
-        )
-
-
-def _merge_message_payload(
-    pending: dict[str, PendingRequestDetails],
-    payload: Any,
-    raw_message: Mapping[str, Any],
-) -> None:
-    if isinstance(payload, RequestResponse):
-        request_id = payload.request_id or _get_field(payload.original_request, "request_id")  # type: ignore[arg-type]
-        if not request_id:
-            return
-        details = pending.setdefault(request_id, PendingRequestDetails(request_id=request_id))
-        _apply_update(
-            details,
-            prompt=_get_field(payload.original_request, "prompt"),  # type: ignore[arg-type]
-            draft=_get_field(payload.original_request, "draft"),  # type: ignore[arg-type]
-            iteration=_get_field(payload.original_request, "iteration"),  # type: ignore[arg-type]
-            source_executor_id=raw_message.get("source_id"),
-            original_request=payload.original_request,  # type: ignore[arg-type]
-        )
-    elif isinstance(payload, RequestInfoMessage):
-        request_id = getattr(payload, "request_id", None)
-        if not request_id:
-            return
-        details = pending.setdefault(request_id, PendingRequestDetails(request_id=request_id))
-        _apply_update(
-            details,
-            prompt=getattr(payload, "prompt", None),
-            draft=getattr(payload, "draft", None),
-            iteration=getattr(payload, "iteration", None),
-            source_executor_id=raw_message.get("source_id"),
-            original_request=payload,
-        )
-
-
-def _apply_update(
-    details: PendingRequestDetails,
-    *,
-    prompt: Any = None,
-    draft: Any = None,
-    iteration: Any = None,
-    source_executor_id: Any = None,
-    original_request: Any = None,
-) -> None:
-    if prompt and not details.prompt:
-        details.prompt = str(prompt)
-    if draft and not details.draft:
-        details.draft = str(draft)
-    if iteration is not None and details.iteration is None:
-        coerced = _coerce_int(iteration)
-        if coerced is not None:
-            details.iteration = coerced
-    if source_executor_id and not details.source_executor_id:
-        details.source_executor_id = str(source_executor_id)
-    if original_request is not None and details.original_request is None:
-        details.original_request = original_request
-
-
-def _get_field(obj: Any, key: str) -> Any:
-    if obj is None:
-        return None
-    if isinstance(obj, Mapping):
-        return obj.get(key)  # type: ignore[attr-defined,return-value]
-    return getattr(obj, key, None)
-
-
-def _coerce_int(value: Any) -> int | None:
-    try:
-        return int(value)
-    except (TypeError, ValueError):
-        return None
->>>>>>> 73eb00b3
+    )