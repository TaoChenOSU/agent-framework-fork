--- conflicted
+++ resolved
@@ -59,16 +59,9 @@
         # Store the original function
         self._original_func = func
         # Determine if function has WorkflowContext parameter
-<<<<<<< HEAD
         self._has_context = ctx_annotation is not None
         # Determine if the function is an async function
         self._is_async = asyncio.iscoroutinefunction(func)
-=======
-        has_context = ctx_annotation is not None
-
-        # Check if function is async
-        is_async = asyncio.iscoroutinefunction(func)
->>>>>>> e2d1ba31
 
         # Initialize parent WITHOUT calling _discover_handlers yet
         # We'll manually set up the attributes first
