# Copyright (c) Microsoft. All rights reserved.

import asyncio
import functools
import hashlib
import json
import logging
import sys
import uuid
from collections.abc import AsyncIterable, Awaitable, Callable
from typing import Any

from ..observability import OtelAttr, capture_exception, create_workflow_span
from ._agent import WorkflowAgent
from ._checkpoint import CheckpointStorage
from ._const import DEFAULT_MAX_ITERATIONS
from ._edge import (
    EdgeGroup,
    FanOutEdgeGroup,
<<<<<<< HEAD
    InternalEdgeGroup,
    SingleEdgeGroup,
    SwitchCaseEdgeGroup,
    SwitchCaseEdgeGroupCase,
    SwitchCaseEdgeGroupDefault,
=======
>>>>>>> 083d0de3
)
from ._events import (
    RequestInfoEvent,
    WorkflowErrorDetails,
    WorkflowEvent,
    WorkflowFailedEvent,
    WorkflowOutputEvent,
    WorkflowRunState,
    WorkflowStartedEvent,
    WorkflowStatusEvent,
    _framework_event_origin,  # type: ignore
)
from ._executor import Executor
from ._model_utils import DictConvertible
from ._request_info_executor import RequestInfoExecutor
from ._runner import Runner
from ._runner_context import RunnerContext
from ._shared_state import SharedState
from ._workflow_context import WorkflowContext

if sys.version_info >= (3, 11):
    pass  # pragma: no cover
else:
    pass  # pragma: no cover


logger = logging.getLogger(__name__)


class WorkflowRunResult(list[WorkflowEvent]):
    """Container for events generated during non-streaming workflow execution.

    ## Overview
    Represents the complete execution results of a workflow run, containing all events
    generated from start to idle state. Workflows produce outputs incrementally through
    ctx.yield_output() calls during execution.

    ## Event Structure
    Maintains separation between data-plane and control-plane events:
    - Data-plane events: Executor invocations, completions, outputs, and requests (in main list)
    - Control-plane events: Status timeline accessible via status_timeline() method

    ## Key Methods
    - get_outputs(): Extract all workflow outputs from the execution
    - get_request_info_events(): Retrieve external input requests made during execution
    - get_final_state(): Get the final workflow state (IDLE, IDLE_WITH_PENDING_REQUESTS, etc.)
    - status_timeline(): Access the complete status event history
    """

    def __init__(self, events: list[WorkflowEvent], status_events: list[WorkflowStatusEvent] | None = None) -> None:
        super().__init__(events)
        self._status_events: list[WorkflowStatusEvent] = status_events or []

    def get_outputs(self) -> list[Any]:
        """Get all outputs from the workflow run result.

        Returns:
            A list of outputs produced by the workflow during its execution.
        """
        return [event.data for event in self if isinstance(event, WorkflowOutputEvent)]

    def get_request_info_events(self) -> list[RequestInfoEvent]:
        """Get all request info events from the workflow run result.

        Returns:
            A list of RequestInfoEvent instances found in the workflow run result.
        """
        return [event for event in self if isinstance(event, RequestInfoEvent)]

    def get_final_state(self) -> WorkflowRunState:
        """Return the final run state based on explicit status events.

        Returns the last WorkflowStatusEvent.state observed. Raises if none were emitted.
        """
        if self._status_events:
            return self._status_events[-1].state  # type: ignore[return-value]
        raise RuntimeError(
            "Final state is unknown because no WorkflowStatusEvent was emitted. "
            "Ensure your workflow entry points are used (which emit status events) "
            "or handle the absence of status explicitly."
        )

    def status_timeline(self) -> list[WorkflowStatusEvent]:
        """Return the list of status events emitted during the run (control-plane)."""
        return list(self._status_events)


# region Workflow


class Workflow(DictConvertible):
    """A graph-based execution engine that orchestrates connected executors.

    ## Overview
    A workflow executes a directed graph of executors connected via edge groups using a Pregel-like model,
    running in supersteps until the graph becomes idle. Workflows are created using the
    WorkflowBuilder class - do not instantiate this class directly.

    ## Execution Model
    Executors run in synchronized supersteps where each executor:
    - Is invoked when it receives messages from connected edge groups
    - Can send messages to downstream executors via ctx.send_message()
    - Can yield workflow-level outputs via ctx.yield_output()
    - Can emit custom events via ctx.add_event()

    Messages between executors are delivered at the end of each superstep and are not
    visible in the event stream. Only workflow-level events (outputs, custom events)
    and status events are observable to callers.

    ## Input/Output Types
    Workflow types are discovered at runtime by inspecting:
    - Input types: From the start executor's input types
    - Output types: Union of all executors' workflow output types
    Access these via the input_types and output_types properties.

    ## Execution Methods
    - run(): Execute to completion, returns WorkflowRunResult with all events
    - run_stream(): Returns async generator yielding events as they occur
    - run_from_checkpoint(): Resume from a saved checkpoint
    - run_stream_from_checkpoint(): Resume from checkpoint with streaming

    ## External Input Requests
    Workflows can request external input using a RequestInfoExecutor:
    1. Executor connects to RequestInfoExecutor via edge group and back to itself
    2. Executor sends RequestInfoMessage to RequestInfoExecutor
    3. RequestInfoExecutor emits RequestInfoEvent and workflow enters IDLE_WITH_PENDING_REQUESTS
    4. Caller handles requests and uses send_responses()/send_responses_streaming() to continue

    ## Checkpointing
    When enabled, checkpoints are created at the end of each superstep, capturing:
    - Executor states
    - Messages in transit
    - Shared state
    Workflows can be paused and resumed across process restarts using checkpoint storage.

    ## Composition
    Workflows can be nested using WorkflowExecutor, which wraps a child workflow as an executor.
    The nested workflow's input/output types become part of the WorkflowExecutor's types.
    When invoked, the WorkflowExecutor runs the nested workflow to completion and processes its outputs.
    """

    def __init__(
        self,
        edge_groups: list[EdgeGroup],
        executors: dict[str, Executor],
        start_executor: Executor | str,
        runner_context: RunnerContext,
        max_iterations: int = DEFAULT_MAX_ITERATIONS,
        name: str | None = None,
        description: str | None = None,
        **kwargs: Any,
    ):
        """Initialize the workflow with a list of edges.

        Args:
            edge_groups: A list of EdgeGroup instances that define the workflow edges.
            executors: A dictionary mapping executor IDs to Executor instances.
            start_executor: The starting executor for the workflow, which can be an Executor instance or its ID.
            runner_context: The RunnerContext instance to be used during workflow execution.
            max_iterations: The maximum number of iterations the workflow will run for convergence.
            name: Optional human-readable name for the workflow.
            description: Optional description of what the workflow does.
            kwargs: Additional keyword arguments. Unused in this implementation.
        """
        # Convert start_executor to string ID if it's an Executor instance
        start_executor_id = start_executor.id if isinstance(start_executor, Executor) else start_executor

        id = str(uuid.uuid4())

        self.edge_groups = list(edge_groups)
        self.executors = dict(executors)
        self.start_executor_id = start_executor_id
        self.max_iterations = max_iterations
        self.id = id
        self.name = name
        self.description = description

        # Store non-serializable runtime objects as private attributes
        self._runner_context = runner_context
        self._shared_state = SharedState()
        self._runner: Runner = Runner(
            self.edge_groups,
            self.executors,
            self._shared_state,
            runner_context,
            max_iterations=max_iterations,
            workflow_id=id,
        )

        # Flag to prevent concurrent workflow executions
        self._is_running = False

        # Capture a canonical fingerprint of the workflow graph so checkpoints
        # can assert they are resumed with an equivalent topology.
        self._graph_signature = self._compute_graph_signature()
        self._graph_signature_hash = self._hash_graph_signature(self._graph_signature)
        self._runner.graph_signature_hash = self._graph_signature_hash

    def _ensure_not_running(self) -> None:
        """Ensure the workflow is not already running."""
        if self._is_running:
            raise RuntimeError("Workflow is already running. Concurrent executions are not allowed.")
        self._is_running = True

    def _reset_running_flag(self) -> None:
        """Reset the running flag."""
        self._is_running = False

    def to_dict(self) -> dict[str, Any]:
        """Serialize the workflow definition into a JSON-ready dictionary."""
        data: dict[str, Any] = {
            "id": self.id,
            "start_executor_id": self.start_executor_id,
            "max_iterations": self.max_iterations,
            "edge_groups": [group.to_dict() for group in self.edge_groups],
            "executors": {executor_id: executor.to_dict() for executor_id, executor in self.executors.items()},
        }

        # Add optional name and description if provided
        if self.name is not None:
            data["name"] = self.name
        if self.description is not None:
            data["description"] = self.description

        executors_data: dict[str, dict[str, Any]] = data.get("executors", {})
        for executor_id, executor_payload in executors_data.items():
            if (
                isinstance(executor_payload, dict)
                and executor_payload.get("type") == "WorkflowExecutor"
                and "workflow" not in executor_payload
            ):
                original_executor = self.executors.get(executor_id)
                if original_executor and hasattr(original_executor, "workflow"):
                    from ._workflow_executor import WorkflowExecutor

                    if isinstance(original_executor, WorkflowExecutor):
                        executor_payload["workflow"] = original_executor.workflow.to_dict()

        return data

    def to_json(self) -> str:
        """Serialize the workflow definition to JSON."""
        return json.dumps(self.to_dict())

    def get_start_executor(self) -> Executor:
        """Get the starting executor of the workflow.

        Returns:
            The starting executor instance.
        """
        return self.executors[self.start_executor_id]

    def get_executors_list(self) -> list[Executor]:
        """Get the list of executors in the workflow."""
        return list(self.executors.values())

    async def _run_workflow_with_tracing(
        self,
        initial_executor_fn: Callable[[], Awaitable[None]] | None = None,
        reset_context: bool = True,
        streaming: bool = False,
    ) -> AsyncIterable[WorkflowEvent]:
        """Private method to run workflow with proper tracing.

        All workflow entry points create a NEW workflow span. It is the responsibility
        of external callers to maintain context across different workflow runs.

        Args:
            initial_executor_fn: Optional function to execute initial executor
            reset_context: Whether to reset the context for a new run
            streaming: Whether to enable streaming mode for agents

        Yields:
            WorkflowEvent: The events generated during the workflow execution.
        """
        # Create workflow span that encompasses the entire execution
        attributes: dict[str, Any] = {OtelAttr.WORKFLOW_ID: self.id}
        if self.name:
            attributes[OtelAttr.WORKFLOW_NAME] = self.name
        if self.description:
            attributes[OtelAttr.WORKFLOW_DESCRIPTION] = self.description

        with create_workflow_span(
            OtelAttr.WORKFLOW_RUN_SPAN,
            attributes,
        ) as span:
            saw_request = False
            emitted_in_progress_pending = False
            try:
                # Add workflow started event (telemetry + surface state to consumers)
                span.add_event(OtelAttr.WORKFLOW_STARTED)
                # Emit explicit start/status events to the stream
                with _framework_event_origin():
                    started = WorkflowStartedEvent()
                yield started
                with _framework_event_origin():
                    in_progress = WorkflowStatusEvent(WorkflowRunState.IN_PROGRESS)
                yield in_progress

                # Reset context for a new run if supported
                if reset_context:
                    self._runner.context.reset_for_new_run(self._shared_state)

                # Set streaming mode after reset
                self._runner_context.set_streaming(streaming)

                # Execute initial setup if provided
                if initial_executor_fn:
                    await initial_executor_fn()

                # All executor executions happen within workflow span
                async for event in self._runner.run_until_convergence():
                    # Track request events for final status determination
                    if isinstance(event, RequestInfoEvent):
                        saw_request = True
                    yield event

                    if isinstance(event, RequestInfoEvent) and not emitted_in_progress_pending:
                        emitted_in_progress_pending = True
                        with _framework_event_origin():
                            pending_status = WorkflowStatusEvent(WorkflowRunState.IN_PROGRESS_PENDING_REQUESTS)
                        yield pending_status

                # Workflow runs until idle - emit final status based on whether requests are pending
                if saw_request:
                    with _framework_event_origin():
                        terminal_status = WorkflowStatusEvent(WorkflowRunState.IDLE_WITH_PENDING_REQUESTS)
                    yield terminal_status
                else:
                    with _framework_event_origin():
                        terminal_status = WorkflowStatusEvent(WorkflowRunState.IDLE)
                    yield terminal_status

                span.add_event(OtelAttr.WORKFLOW_COMPLETED)
            except Exception as exc:
                # Surface structured failure details before propagating exception
                details = WorkflowErrorDetails.from_exception(exc)
                with _framework_event_origin():
                    failed_event = WorkflowFailedEvent(details)
                yield failed_event
                with _framework_event_origin():
                    failed_status = WorkflowStatusEvent(WorkflowRunState.FAILED)
                yield failed_status
                span.add_event(
                    name=OtelAttr.WORKFLOW_ERROR,
                    attributes={
                        "error.message": str(exc),
                        "error.type": type(exc).__name__,
                    },
                )
                capture_exception(span, exception=exc)
                raise

    async def run_stream(self, message: Any) -> AsyncIterable[WorkflowEvent]:
        """Run the workflow with a starting message and stream events.

        Args:
            message: The message to be sent to the starting executor.

        Yields:
            WorkflowEvent: The events generated during the workflow execution.
        """
        self._ensure_not_running()

        async def initial_execution() -> None:
            executor = self.get_start_executor()
            await executor.execute(
                message,
                [self.__class__.__name__],  # source_executor_ids
                self._shared_state,  # shared_state
                self._runner.context,  # runner_context
                trace_contexts=None,  # No parent trace context for workflow start
                source_span_ids=None,  # No source span for workflow start
            )

        try:
            async for event in self._run_workflow_with_tracing(
                initial_executor_fn=initial_execution, reset_context=True, streaming=True
            ):
                yield event
        finally:
            self._reset_running_flag()

    async def run_stream_from_checkpoint(
        self,
        checkpoint_id: str,
        checkpoint_storage: CheckpointStorage | None = None,
        responses: dict[str, Any] | None = None,
    ) -> AsyncIterable[WorkflowEvent]:
        """Resume workflow execution from a checkpoint and stream events.

        Args:
            checkpoint_id: The ID of the checkpoint to restore from.
            checkpoint_storage: Optional checkpoint storage to use for restoration.
                              If not provided, the workflow must have been built with checkpointing enabled.
            responses: Optional dictionary of responses to inject into the workflow
                      after restoration. Keys are request IDs, values are response data.

        Yields:
            WorkflowEvent: Events generated during workflow execution.

        Raises:
            ValueError: If neither checkpoint_storage is provided nor checkpointing is enabled.
            RuntimeError: If checkpoint restoration fails.
        """
        self._ensure_not_running()
        try:

            async def checkpoint_restoration() -> None:
                has_checkpointing = self._runner.context.has_checkpointing()

                if not has_checkpointing and checkpoint_storage is None:
                    raise ValueError(
                        "Cannot restore from checkpoint: either provide checkpoint_storage parameter "
                        "or build workflow with WorkflowBuilder.with_checkpointing(checkpoint_storage)."
                    )

                restored = await self._runner.restore_from_checkpoint(checkpoint_id, checkpoint_storage)

                if not restored:
                    raise RuntimeError(f"Failed to restore from checkpoint: {checkpoint_id}")

                # Process any pending messages from the checkpoint first
                # This ensures that RequestInfoExecutor state is properly populated
                # before we try to handle responses
                if await self._runner.context.has_messages():
                    # Run one iteration to process pending messages
                    # This will populate RequestInfoExecutor._request_events properly
                    await self._runner._run_iteration()  # type: ignore

                if responses:
                    request_info_executor = self._find_request_info_executor()
                    if request_info_executor:
                        for request_id, response_data in responses.items():
                            ctx: WorkflowContext[Any] = WorkflowContext(
                                request_info_executor.id,
                                [self.__class__.__name__],
                                self._shared_state,
                                self._runner.context,
                                trace_contexts=None,  # No parent trace context for new workflow span
                                source_span_ids=None,  # No source span for response handling
                            )

                            if not await request_info_executor.has_pending_request(request_id, ctx):
                                logger.debug(
                                    f"Skipping pre-supplied response for request {request_id}; "
                                    f"no pending request found after checkpoint restoration."
                                )
                                continue

                            await request_info_executor.handle_response(
                                response_data,
                                request_id,
                                ctx,
                            )

            async for event in self._run_workflow_with_tracing(
                initial_executor_fn=checkpoint_restoration,
                reset_context=False,  # Don't reset context when resuming from checkpoint
                streaming=True,
            ):
                yield event
        finally:
            self._reset_running_flag()

    async def send_responses_streaming(self, responses: dict[str, Any]) -> AsyncIterable[WorkflowEvent]:
        """Send responses back to the workflow and stream the events generated by the workflow.

        Args:
            responses: The responses to be sent back to the workflow, where keys are request IDs
                       and values are the corresponding response data.

        Yields:
            WorkflowEvent: The events generated during the workflow execution after sending the responses.
        """
        self._ensure_not_running()
        try:
            async for event in self._run_workflow_with_tracing(
                initial_executor_fn=functools.partial(self._send_responses_internal, responses),
                reset_context=False,  # Don't reset context when sending responses
                streaming=True,
            ):
                yield event
        finally:
            self._reset_running_flag()

    async def run(self, message: Any, *, include_status_events: bool = False) -> WorkflowRunResult:
        """Run the workflow with the given message.

        Args:
            message: The message to be processed by the workflow.
            include_status_events: Whether to include WorkflowStatusEvent instances in the result list.

        Returns:
            A WorkflowRunResult instance containing a list of events generated during the workflow execution.
        """
        self._ensure_not_running()
        try:

            async def initial_execution() -> None:
                executor = self.get_start_executor()
                await executor.execute(
                    message,
                    [self.__class__.__name__],  # source_executor_ids
                    self._shared_state,  # shared_state
                    self._runner.context,  # runner_context
                    trace_contexts=None,  # No parent trace context for workflow start
                    source_span_ids=None,  # No source span for workflow start
                )

            raw_events = [
                event
                async for event in self._run_workflow_with_tracing(
                    initial_executor_fn=initial_execution,
                    reset_context=True,
                )
            ]
        finally:
            self._reset_running_flag()

        # Filter events for non-streaming mode
        filtered: list[WorkflowEvent] = []
        status_events: list[WorkflowStatusEvent] = []

        for ev in raw_events:
            # Omit WorkflowStartedEvent from non-streaming (telemetry-only)
            if isinstance(ev, WorkflowStartedEvent):
                continue
            # Track status; include inline only if explicitly requested
            if isinstance(ev, WorkflowStatusEvent):
                status_events.append(ev)
                if include_status_events:
                    filtered.append(ev)
                continue
            filtered.append(ev)

        return WorkflowRunResult(filtered, status_events)

    async def run_from_checkpoint(
        self,
        checkpoint_id: str,
        checkpoint_storage: CheckpointStorage | None = None,
        responses: dict[str, Any] | None = None,
    ) -> WorkflowRunResult:
        """Resume workflow execution from a checkpoint.

        Args:
            checkpoint_id: The ID of the checkpoint to restore from.
            checkpoint_storage: Optional checkpoint storage to use for restoration.
                              If not provided, the workflow must have been built with checkpointing enabled.
            responses: Optional dictionary of responses to inject into the workflow
                      after restoration. Keys are request IDs, values are response data.

        Returns:
            A WorkflowRunResult instance containing a list of events generated during the workflow execution.

        Raises:
            ValueError: If neither checkpoint_storage is provided nor checkpointing is enabled.
            RuntimeError: If checkpoint restoration fails.
        """
        self._ensure_not_running()
        try:

            async def checkpoint_restoration() -> None:
                has_checkpointing = self._runner.context.has_checkpointing()

                if not has_checkpointing and checkpoint_storage is None:
                    raise ValueError(
                        "Cannot restore from checkpoint: either provide checkpoint_storage parameter "
                        "or build workflow with WorkflowBuilder.with_checkpointing(checkpoint_storage)."
                    )

                restored = await self._runner.restore_from_checkpoint(checkpoint_id, checkpoint_storage)

                if not restored:
                    raise RuntimeError(f"Failed to restore from checkpoint: {checkpoint_id}")

                # Process any pending messages from the checkpoint first
                # This ensures that RequestInfoExecutor state is properly populated
                # before we try to handle responses
                if await self._runner.context.has_messages():
                    # Run one iteration to process pending messages
                    # This will populate RequestInfoExecutor._request_events properly
                    await self._runner._run_iteration()  # type: ignore

                if responses:
                    request_info_executor = self._find_request_info_executor()
                    if request_info_executor:
                        for request_id, response_data in responses.items():
                            ctx: WorkflowContext[Any] = WorkflowContext(
                                request_info_executor.id,
                                [self.__class__.__name__],
                                self._shared_state,
                                self._runner.context,
                                trace_contexts=None,  # No parent trace context for new workflow span
                                source_span_ids=None,  # No source span for response handling
                            )

                            if not await request_info_executor.has_pending_request(request_id, ctx):
                                logger.debug(
                                    f"Skipping pre-supplied response for request {request_id}; "
                                    f"no pending request found after checkpoint restoration."
                                )
                                continue

                            await request_info_executor.handle_response(
                                response_data,
                                request_id,
                                ctx,
                            )

            events = [
                event
                async for event in self._run_workflow_with_tracing(
                    initial_executor_fn=checkpoint_restoration,
                    reset_context=False,  # Don't reset context when resuming from checkpoint
                )
            ]
            status_events = [e for e in events if isinstance(e, WorkflowStatusEvent)]
            filtered_events = [e for e in events if not isinstance(e, (WorkflowStatusEvent, WorkflowStartedEvent))]
            return WorkflowRunResult(filtered_events, status_events)
        finally:
            self._reset_running_flag()

    async def send_responses(self, responses: dict[str, Any]) -> WorkflowRunResult:
        """Send responses back to the workflow.

        Args:
            responses: A dictionary where keys are request IDs and values are the corresponding response data.

        Returns:
            A WorkflowRunResult instance containing a list of events generated during the workflow execution.
        """
        self._ensure_not_running()
        try:
            events = [
                event
                async for event in self._run_workflow_with_tracing(
                    initial_executor_fn=functools.partial(self._send_responses_internal, responses),
                    reset_context=False,  # Don't reset context when sending responses
                )
            ]
            status_events = [e for e in events if isinstance(e, WorkflowStatusEvent)]
            filtered_events = [e for e in events if not isinstance(e, (WorkflowStatusEvent, WorkflowStartedEvent))]
            return WorkflowRunResult(filtered_events, status_events)
        finally:
            self._reset_running_flag()

    async def _send_responses_internal(self, responses: dict[str, Any]) -> None:
        """Internal method to validate and send responses to the executors."""
        pending_requests = await self._runner_context.get_pending_request_info_events()
        if not pending_requests:
            raise RuntimeError("No pending requests found in workflow context.")

        # Validate responses against pending requests
        for request_id, response in responses.items():
            if request_id not in pending_requests:
                raise ValueError(f"Response provided for unknown request ID: {request_id}")
            pending_request = pending_requests[request_id]
            if not isinstance(response, pending_request.response_type):
                raise ValueError(
                    f"Response type mismatch for request ID {request_id}: "
                    f"expected {pending_request.response_type}, got {type(response)}"
                )

        await asyncio.gather(*[
            self._runner_context.send_request_info_response(request_id, response)
            for request_id, response in responses.items()
        ])

    def _get_executor_by_id(self, executor_id: str) -> Executor:
        """Get an executor by its ID.

        Args:
            executor_id: The ID of the executor to retrieve.

        Returns:
            The Executor instance corresponding to the given ID.
        """
        if executor_id not in self.executors:
            raise ValueError(f"Executor with ID {executor_id} not found.")
        return self.executors[executor_id]

    def _find_request_info_executor(self) -> RequestInfoExecutor | None:
        """Find the RequestInfoExecutor instance in this workflow.

        Returns:
            The RequestInfoExecutor instance if found, None otherwise.
        """
        from ._request_info_executor import RequestInfoExecutor

        for executor in self.executors.values():
            if isinstance(executor, RequestInfoExecutor):
                return executor
        return None

    # Graph signature helpers

    def _compute_graph_signature(self) -> dict[str, Any]:
        """Build a canonical fingerprint of the workflow graph topology for checkpoint validation.

        This creates a minimal, stable representation that captures only the structural
        elements of the workflow (executor types, edge relationships, topology) while
        ignoring data/state changes. Used to verify that a workflow's structure hasn't
        changed when resuming from checkpoints.
        """
        executors_signature = {
            executor_id: f"{executor.__class__.__module__}.{executor.__class__.__name__}"
            for executor_id, executor in self.executors.items()
        }

        edge_groups_signature: list[dict[str, Any]] = []
        for group in self.edge_groups:
            edges = [
                {
                    "source": edge.source_id,
                    "target": edge.target_id,
                    "condition": getattr(edge, "condition_name", None),
                }
                for edge in group.edges
            ]
            edges.sort(key=lambda e: (e["source"], e["target"], e["condition"] or ""))

            group_info: dict[str, Any] = {
                "group_type": group.__class__.__name__,
                "sources": sorted(group.source_executor_ids),
                "targets": sorted(group.target_executor_ids),
                "edges": edges,
            }

            if isinstance(group, FanOutEdgeGroup):
                group_info["selection_func"] = getattr(group, "selection_func_name", None)

            edge_groups_signature.append(group_info)

        edge_groups_signature.sort(
            key=lambda info: (
                info["group_type"],
                tuple(info["sources"]),
                tuple(info["targets"]),
                json.dumps(info["edges"], sort_keys=True),
                json.dumps(info.get("selection_func")),
            )
        )

        return {
            "start_executor": self.start_executor_id,
            "executors": executors_signature,
            "edge_groups": edge_groups_signature,
            "max_iterations": self.max_iterations,
        }

    @staticmethod
    def _hash_graph_signature(signature: dict[str, Any]) -> str:
        canonical = json.dumps(signature, sort_keys=True, separators=(",", ":"))
        return hashlib.sha256(canonical.encode("utf-8")).hexdigest()

    @property
    def graph_signature_hash(self) -> str:
        return self._graph_signature_hash

    @property
    def input_types(self) -> list[type[Any]]:
        """Get the input types of the workflow.

        The input types are the list of input types of the start executor.

        Returns:
            A list of input types that the workflow can accept.
        """
        start_executor = self.get_start_executor()
        return start_executor.input_types

    @property
    def output_types(self) -> list[type[Any]]:
        """Get the output types of the workflow.

        The output types are the list of all workflow output types from executors
        that have workflow output types.

        Returns:
            A list of output types that the workflow can produce.
        """
        output_types: set[type[Any]] = set()

        for executor in self.executors.values():
            workflow_output_types = executor.workflow_output_types
            output_types.update(workflow_output_types)

        return list(output_types)

    def as_agent(self, name: str | None = None) -> WorkflowAgent:
        """Create a WorkflowAgent that wraps this workflow.

        Args:
            name: Optional name for the agent. If None, a default name will be generated.

        Returns:
            A WorkflowAgent instance that wraps this workflow.
        """
        # Import here to avoid circular imports
        from ._agent import WorkflowAgent

<<<<<<< HEAD
        return WorkflowAgent(workflow=self, name=name)


# region WorkflowBuilder


class WorkflowBuilder:
    """A builder class for constructing workflows.

    This class provides methods to add edges and set the starting executor for the workflow.
    """

    def __init__(
        self,
        max_iterations: int = DEFAULT_MAX_ITERATIONS,
        name: str | None = None,
        description: str | None = None,
    ):
        """Initialize the WorkflowBuilder with an empty list of edges and no starting executor.

        Args:
            max_iterations: Maximum number of iterations for workflow convergence.
            name: Optional human-readable name for the workflow.
            description: Optional description of what the workflow does.
        """
        self._edge_groups: list[EdgeGroup] = []
        self._executors: dict[str, Executor] = {}
        self._start_executor: Executor | str | None = None
        self._checkpoint_storage: CheckpointStorage | None = None
        self._max_iterations: int = max_iterations
        self._name: str | None = name
        self._description: str | None = description
        # Maps underlying AgentProtocol object id -> wrapped Executor so we reuse the same wrapper
        # across set_start_executor / add_edge calls. Without this, unnamed agents (which receive
        # random UUID based executor ids) end up wrapped multiple times, giving different ids for
        # the start node vs edge nodes and triggering a GraphConnectivityError during validation.
        self._agent_wrappers: dict[int, Executor] = {}

    # Agents auto-wrapped by builder now always stream incremental updates.

    def _add_executor(self, executor: Executor) -> str:
        """Add an executor to the map and return its ID."""
        existing = self._executors.get(executor.id)
        if existing is not None:
            if existing is executor:
                # Already added
                return executor.id
            # ID conflict
            raise ValueError(f"Duplicate executor ID '{executor.id}' detected in workflow.")

        # New executor
        self._executors[executor.id] = executor
        # Add an internal edge group for each unique executor
        self._edge_groups.append(InternalEdgeGroup(executor.id))

        return executor.id

    def _maybe_wrap_agent(
        self,
        candidate: Executor | AgentProtocol,
        agent_thread: Any | None = None,
        output_response: bool = False,
        executor_id: str | None = None,
    ) -> Executor:
        """If the provided object implements AgentProtocol, wrap it in an AgentExecutor.

        This allows fluent builder APIs to directly accept agents instead of
        requiring callers to manually instantiate AgentExecutor.

        Args:
            candidate: The executor or agent to wrap.
            agent_thread: The thread to use for running the agent. If None, a new thread will be created.
            output_response: Whether to yield an AgentRunResponse as a workflow output when the agent completes.
            executor_id: A unique identifier for the executor. If None, the agent's name will be used if available.
        """
        try:  # Local import to avoid hard dependency at import time
            from agent_framework import AgentProtocol  # type: ignore
        except Exception:  # pragma: no cover - defensive
            AgentProtocol = object  # type: ignore

        if isinstance(candidate, Executor):  # Already an executor
            return candidate
        if isinstance(candidate, AgentProtocol):  # type: ignore[arg-type]
            # Reuse existing wrapper for the same agent instance if present
            agent_instance_id = id(candidate)
            existing = self._agent_wrappers.get(agent_instance_id)
            if existing is not None:
                return existing
            # Use agent name if available and unique among current executors
            name = getattr(candidate, "name", None)
            proposed_id: str | None = executor_id
            if proposed_id is None and name:
                proposed_id = str(name)
                if proposed_id in self._executors:
                    raise ValueError(
                        f"Duplicate executor ID '{proposed_id}' from agent name. "
                        "Agent names must be unique within a workflow."
                    )
            wrapper = AgentExecutor(
                candidate,
                agent_thread=agent_thread,
                output_response=output_response,
                id=proposed_id,
            )
            self._agent_wrappers[agent_instance_id] = wrapper
            return wrapper
        raise TypeError(
            f"WorkflowBuilder expected an Executor or AgentProtocol instance; got {type(candidate).__name__}."
        )

    def add_agent(
        self,
        agent: AgentProtocol,
        agent_thread: Any | None = None,
        output_response: bool = False,
        id: str | None = None,
    ) -> Self:
        """Add an agent to the workflow by wrapping it in an AgentExecutor.

        This method creates an AgentExecutor that wraps the agent with the given parameters
        and ensures that subsequent uses of the same agent instance in other builder methods
        (like add_edge, set_start_executor, etc.) will reuse the same wrapped executor.

        Note: Agents adapt their behavior based on how the workflow is executed:
        - run_stream(): Agents emit incremental AgentRunUpdateEvent events as tokens are produced
        - run(): Agents emit a single AgentRunEvent containing the complete response

        Args:
            agent: The agent to add to the workflow.
            agent_thread: The thread to use for running the agent. If None, a new thread will be created.
            output_response: Whether to yield an AgentRunResponse as a workflow output when the agent completes.
            id: A unique identifier for the executor. If None, the agent's name will be used if available.

        Returns:
            The WorkflowBuilder instance (for method chaining).

        Raises:
            ValueError: If the provided id or agent name conflicts with an existing executor.
        """
        executor = self._maybe_wrap_agent(
            agent, agent_thread=agent_thread, output_response=output_response, executor_id=id
        )
        self._add_executor(executor)
        return self

    def add_edge(
        self,
        source: Executor | AgentProtocol,
        target: Executor | AgentProtocol,
        condition: Callable[[Any], bool] | None = None,
    ) -> Self:
        """Add a directed edge between two executors.

        The output types of the source and the input types of the target must be compatible.

        Args:
            source: The source executor of the edge.
            target: The target executor of the edge.
            condition: An optional condition function that determines whether the edge
                       should be traversed based on the message type.
        """
        # TODO(@taochen): Support executor factories for lazy initialization
        source_exec = self._maybe_wrap_agent(source)
        target_exec = self._maybe_wrap_agent(target)
        source_id = self._add_executor(source_exec)
        target_id = self._add_executor(target_exec)
        self._edge_groups.append(SingleEdgeGroup(source_id, target_id, condition))  # type: ignore[call-arg]
        return self

    def add_fan_out_edges(
        self,
        source: Executor | AgentProtocol,
        targets: Sequence[Executor | AgentProtocol],
    ) -> Self:
        """Add multiple edges to the workflow where messages from the source will be sent to all target.

        The output types of the source and the input types of the targets must be compatible.

        Args:
            source: The source executor of the edges.
            targets: A list of target executors for the edges.
        """
        source_exec = self._maybe_wrap_agent(source)
        target_execs = [self._maybe_wrap_agent(t) for t in targets]
        source_id = self._add_executor(source_exec)
        target_ids = [self._add_executor(t) for t in target_execs]
        self._edge_groups.append(FanOutEdgeGroup(source_id, target_ids))  # type: ignore[call-arg]

        return self

    def add_switch_case_edge_group(
        self,
        source: Executor | AgentProtocol,
        cases: Sequence[Case | Default],
    ) -> Self:
        """Add an edge group that represents a switch-case statement.

        The output types of the source and the input types of the targets must be compatible.
        Messages from the source executor will be sent to one of the target executors based on
        the provided conditions.

        Think of this as a switch statement where each target executor corresponds to a case.
        Each condition function will be evaluated in order, and the first one that returns True
        will determine which target executor receives the message.

        The last case (the default case) will receive messages that fall through all conditions
        (i.e., no condition matched).

        Args:
            source: The source executor of the edges.
            cases: A list of case objects that determine the target executor for each message.
        """
        source_exec = self._maybe_wrap_agent(source)
        source_id = self._add_executor(source_exec)
        # Convert case data types to internal types that only uses target_id.
        internal_cases: list[SwitchCaseEdgeGroupCase | SwitchCaseEdgeGroupDefault] = []
        for case in cases:
            # Allow case targets to be agents
            case.target = self._maybe_wrap_agent(case.target)  # type: ignore[attr-defined]
            self._add_executor(case.target)
            if isinstance(case, Default):
                internal_cases.append(SwitchCaseEdgeGroupDefault(target_id=case.target.id))
            else:
                internal_cases.append(SwitchCaseEdgeGroupCase(condition=case.condition, target_id=case.target.id))
        self._edge_groups.append(SwitchCaseEdgeGroup(source_id, internal_cases))  # type: ignore[call-arg]

        return self

    def add_multi_selection_edge_group(
        self,
        source: Executor | AgentProtocol,
        targets: Sequence[Executor | AgentProtocol],
        selection_func: Callable[[Any, list[str]], list[str]],
    ) -> Self:
        """Add an edge group that represents a multi-selection execution model.

        The output types of the source and the input types of the targets must be compatible.
        Messages from the source executor will be sent to multiple target executors based on
        the provided selection function.

        The selection function should take a message and the name of the target executors,
        and return a list of indices indicating which target executors should receive the message.

        Args:
            source: The source executor of the edges.
            targets: A list of target executors for the edges.
            selection_func: A function that selects target executors for messages.
        """
        source_exec = self._maybe_wrap_agent(source)
        target_execs = [self._maybe_wrap_agent(t) for t in targets]
        source_id = self._add_executor(source_exec)
        target_ids = [self._add_executor(t) for t in target_execs]
        self._edge_groups.append(FanOutEdgeGroup(source_id, target_ids, selection_func))  # type: ignore[call-arg]

        return self

    def add_fan_in_edges(
        self,
        sources: Sequence[Executor | AgentProtocol],
        target: Executor | AgentProtocol,
    ) -> Self:
        """Add multiple edges from sources to a single target executor.

        The edges will be grouped together for synchronized processing, meaning
        the target executor will only be executed once all source executors have completed.

        The target executor will receive a list of messages aggregated from all source executors.
        Thus the input types of the target executor must be compatible with a list of the output
        types of the source executors. For example:

            class Target(Executor):
                @handler
                def handle_messages(self, messages: list[Message]) -> None:
                    # Process the aggregated messages from all sources

            class Source(Executor):
                @handler(output_type=[Message])
                def handle_message(self, message: Message) -> None:
                    # Send a message to the target executor
                    self.send_message(message)

            workflow = (
                WorkflowBuilder()
                .add_fan_in_edges(
                    [Source(id="source1"), Source(id="source2")],
                    Target(id="target")
                )
                .build()
            )

        Args:
            sources: A list of source executors for the edges.
            target: The target executor for the edges.
        """
        source_execs = [self._maybe_wrap_agent(s) for s in sources]
        target_exec = self._maybe_wrap_agent(target)
        source_ids = [self._add_executor(s) for s in source_execs]
        target_id = self._add_executor(target_exec)
        self._edge_groups.append(FanInEdgeGroup(source_ids, target_id))  # type: ignore[call-arg]

        return self

    def add_chain(self, executors: Sequence[Executor | AgentProtocol]) -> Self:
        """Add a chain of executors to the workflow.

        The output of each executor in the chain will be sent to the next executor in the chain.
        The input types of each executor must be compatible with the output types of the previous executor.

        Circles in the chain are not allowed, meaning the chain cannot have two executors with the same ID.

        Args:
            executors: A list of executors to be added to the chain.
        """
        # Wrap each candidate first to ensure stable IDs before adding edges
        wrapped: list[Executor] = [self._maybe_wrap_agent(e) for e in executors]
        for i in range(len(wrapped) - 1):
            self.add_edge(wrapped[i], wrapped[i + 1])
        return self

    def set_start_executor(self, executor: Executor | AgentProtocol | str) -> Self:
        """Set the starting executor for the workflow.

        Args:
            executor: The starting executor, which can be an Executor instance or its ID.
        """
        if isinstance(executor, str):
            self._start_executor = executor
        else:
            wrapped = self._maybe_wrap_agent(executor)  # type: ignore[arg-type]
            self._start_executor = wrapped
            # Ensure the start executor is present in the executor map so validation succeeds
            # even if no edges are added yet, or before edges wrap the same agent again.
            existing = self._executors.get(wrapped.id)
            if existing is not wrapped:
                self._add_executor(wrapped)
        return self

    def set_max_iterations(self, max_iterations: int) -> Self:
        """Set the maximum number of iterations for the workflow.

        Args:
            max_iterations: The maximum number of iterations the workflow will run for convergence.
        """
        self._max_iterations = max_iterations
        return self

    # Removed explicit set_agent_streaming() API; agents always stream updates.

    def with_checkpointing(self, checkpoint_storage: CheckpointStorage) -> Self:
        """Enable checkpointing with the specified storage.

        Args:
            checkpoint_storage: The checkpoint storage to use.
        """
        self._checkpoint_storage = checkpoint_storage
        return self

    def build(self) -> Workflow:
        """Build and return the constructed workflow.

        This method performs validation before building the workflow.

        Returns:
            A Workflow instance with the defined edges and starting executor.

        Raises:
            ValueError: If starting executor is not set.
            WorkflowValidationError: If workflow validation fails (includes EdgeDuplicationError,
                TypeCompatibilityError, and GraphConnectivityError subclasses).
        """
        # Create workflow build span that includes validation and workflow creation
        with create_workflow_span(OtelAttr.WORKFLOW_BUILD_SPAN) as span:
            try:
                # Add workflow build started event
                span.add_event(OtelAttr.BUILD_STARTED)

                if not self._start_executor:
                    raise ValueError(
                        "Starting executor must be set using set_start_executor before building the workflow."
                    )

                # Perform validation before creating the workflow
                validate_workflow_graph(
                    self._edge_groups,
                    self._executors,
                    self._start_executor,
                )

                # Add validation completed event
                span.add_event(OtelAttr.BUILD_VALIDATION_COMPLETED)

                context = InProcRunnerContext(self._checkpoint_storage)

                # Create workflow instance after validation
                workflow = Workflow(
                    self._edge_groups,
                    self._executors,
                    self._start_executor,
                    context,
                    self._max_iterations,
                    name=self._name,
                    description=self._description,
                )
                build_attributes: dict[str, Any] = {
                    OtelAttr.WORKFLOW_ID: workflow.id,
                    OtelAttr.WORKFLOW_DEFINITION: workflow.to_json(),
                }
                if workflow.name:
                    build_attributes[OtelAttr.WORKFLOW_NAME] = workflow.name
                if workflow.description:
                    build_attributes[OtelAttr.WORKFLOW_DESCRIPTION] = workflow.description
                span.set_attributes(build_attributes)

                # Add workflow build completed event
                span.add_event(OtelAttr.BUILD_COMPLETED)

                return workflow

            except Exception as exc:
                attributes = {
                    OtelAttr.BUILD_ERROR_MESSAGE: str(exc),
                    OtelAttr.BUILD_ERROR_TYPE: type(exc).__name__,
                }
                span.add_event(OtelAttr.BUILD_ERROR, attributes)  # type: ignore[reportArgumentType, arg-type]
                capture_exception(span, exc)
                raise
=======
        return WorkflowAgent(workflow=self, name=name)
>>>>>>> 083d0de3
<|MERGE_RESOLUTION|>--- conflicted
+++ resolved
@@ -17,14 +17,6 @@
 from ._edge import (
     EdgeGroup,
     FanOutEdgeGroup,
-<<<<<<< HEAD
-    InternalEdgeGroup,
-    SingleEdgeGroup,
-    SwitchCaseEdgeGroup,
-    SwitchCaseEdgeGroupCase,
-    SwitchCaseEdgeGroupDefault,
-=======
->>>>>>> 083d0de3
 )
 from ._events import (
     RequestInfoEvent,
@@ -828,433 +820,4 @@
         # Import here to avoid circular imports
         from ._agent import WorkflowAgent
 
-<<<<<<< HEAD
-        return WorkflowAgent(workflow=self, name=name)
-
-
-# region WorkflowBuilder
-
-
-class WorkflowBuilder:
-    """A builder class for constructing workflows.
-
-    This class provides methods to add edges and set the starting executor for the workflow.
-    """
-
-    def __init__(
-        self,
-        max_iterations: int = DEFAULT_MAX_ITERATIONS,
-        name: str | None = None,
-        description: str | None = None,
-    ):
-        """Initialize the WorkflowBuilder with an empty list of edges and no starting executor.
-
-        Args:
-            max_iterations: Maximum number of iterations for workflow convergence.
-            name: Optional human-readable name for the workflow.
-            description: Optional description of what the workflow does.
-        """
-        self._edge_groups: list[EdgeGroup] = []
-        self._executors: dict[str, Executor] = {}
-        self._start_executor: Executor | str | None = None
-        self._checkpoint_storage: CheckpointStorage | None = None
-        self._max_iterations: int = max_iterations
-        self._name: str | None = name
-        self._description: str | None = description
-        # Maps underlying AgentProtocol object id -> wrapped Executor so we reuse the same wrapper
-        # across set_start_executor / add_edge calls. Without this, unnamed agents (which receive
-        # random UUID based executor ids) end up wrapped multiple times, giving different ids for
-        # the start node vs edge nodes and triggering a GraphConnectivityError during validation.
-        self._agent_wrappers: dict[int, Executor] = {}
-
-    # Agents auto-wrapped by builder now always stream incremental updates.
-
-    def _add_executor(self, executor: Executor) -> str:
-        """Add an executor to the map and return its ID."""
-        existing = self._executors.get(executor.id)
-        if existing is not None:
-            if existing is executor:
-                # Already added
-                return executor.id
-            # ID conflict
-            raise ValueError(f"Duplicate executor ID '{executor.id}' detected in workflow.")
-
-        # New executor
-        self._executors[executor.id] = executor
-        # Add an internal edge group for each unique executor
-        self._edge_groups.append(InternalEdgeGroup(executor.id))
-
-        return executor.id
-
-    def _maybe_wrap_agent(
-        self,
-        candidate: Executor | AgentProtocol,
-        agent_thread: Any | None = None,
-        output_response: bool = False,
-        executor_id: str | None = None,
-    ) -> Executor:
-        """If the provided object implements AgentProtocol, wrap it in an AgentExecutor.
-
-        This allows fluent builder APIs to directly accept agents instead of
-        requiring callers to manually instantiate AgentExecutor.
-
-        Args:
-            candidate: The executor or agent to wrap.
-            agent_thread: The thread to use for running the agent. If None, a new thread will be created.
-            output_response: Whether to yield an AgentRunResponse as a workflow output when the agent completes.
-            executor_id: A unique identifier for the executor. If None, the agent's name will be used if available.
-        """
-        try:  # Local import to avoid hard dependency at import time
-            from agent_framework import AgentProtocol  # type: ignore
-        except Exception:  # pragma: no cover - defensive
-            AgentProtocol = object  # type: ignore
-
-        if isinstance(candidate, Executor):  # Already an executor
-            return candidate
-        if isinstance(candidate, AgentProtocol):  # type: ignore[arg-type]
-            # Reuse existing wrapper for the same agent instance if present
-            agent_instance_id = id(candidate)
-            existing = self._agent_wrappers.get(agent_instance_id)
-            if existing is not None:
-                return existing
-            # Use agent name if available and unique among current executors
-            name = getattr(candidate, "name", None)
-            proposed_id: str | None = executor_id
-            if proposed_id is None and name:
-                proposed_id = str(name)
-                if proposed_id in self._executors:
-                    raise ValueError(
-                        f"Duplicate executor ID '{proposed_id}' from agent name. "
-                        "Agent names must be unique within a workflow."
-                    )
-            wrapper = AgentExecutor(
-                candidate,
-                agent_thread=agent_thread,
-                output_response=output_response,
-                id=proposed_id,
-            )
-            self._agent_wrappers[agent_instance_id] = wrapper
-            return wrapper
-        raise TypeError(
-            f"WorkflowBuilder expected an Executor or AgentProtocol instance; got {type(candidate).__name__}."
-        )
-
-    def add_agent(
-        self,
-        agent: AgentProtocol,
-        agent_thread: Any | None = None,
-        output_response: bool = False,
-        id: str | None = None,
-    ) -> Self:
-        """Add an agent to the workflow by wrapping it in an AgentExecutor.
-
-        This method creates an AgentExecutor that wraps the agent with the given parameters
-        and ensures that subsequent uses of the same agent instance in other builder methods
-        (like add_edge, set_start_executor, etc.) will reuse the same wrapped executor.
-
-        Note: Agents adapt their behavior based on how the workflow is executed:
-        - run_stream(): Agents emit incremental AgentRunUpdateEvent events as tokens are produced
-        - run(): Agents emit a single AgentRunEvent containing the complete response
-
-        Args:
-            agent: The agent to add to the workflow.
-            agent_thread: The thread to use for running the agent. If None, a new thread will be created.
-            output_response: Whether to yield an AgentRunResponse as a workflow output when the agent completes.
-            id: A unique identifier for the executor. If None, the agent's name will be used if available.
-
-        Returns:
-            The WorkflowBuilder instance (for method chaining).
-
-        Raises:
-            ValueError: If the provided id or agent name conflicts with an existing executor.
-        """
-        executor = self._maybe_wrap_agent(
-            agent, agent_thread=agent_thread, output_response=output_response, executor_id=id
-        )
-        self._add_executor(executor)
-        return self
-
-    def add_edge(
-        self,
-        source: Executor | AgentProtocol,
-        target: Executor | AgentProtocol,
-        condition: Callable[[Any], bool] | None = None,
-    ) -> Self:
-        """Add a directed edge between two executors.
-
-        The output types of the source and the input types of the target must be compatible.
-
-        Args:
-            source: The source executor of the edge.
-            target: The target executor of the edge.
-            condition: An optional condition function that determines whether the edge
-                       should be traversed based on the message type.
-        """
-        # TODO(@taochen): Support executor factories for lazy initialization
-        source_exec = self._maybe_wrap_agent(source)
-        target_exec = self._maybe_wrap_agent(target)
-        source_id = self._add_executor(source_exec)
-        target_id = self._add_executor(target_exec)
-        self._edge_groups.append(SingleEdgeGroup(source_id, target_id, condition))  # type: ignore[call-arg]
-        return self
-
-    def add_fan_out_edges(
-        self,
-        source: Executor | AgentProtocol,
-        targets: Sequence[Executor | AgentProtocol],
-    ) -> Self:
-        """Add multiple edges to the workflow where messages from the source will be sent to all target.
-
-        The output types of the source and the input types of the targets must be compatible.
-
-        Args:
-            source: The source executor of the edges.
-            targets: A list of target executors for the edges.
-        """
-        source_exec = self._maybe_wrap_agent(source)
-        target_execs = [self._maybe_wrap_agent(t) for t in targets]
-        source_id = self._add_executor(source_exec)
-        target_ids = [self._add_executor(t) for t in target_execs]
-        self._edge_groups.append(FanOutEdgeGroup(source_id, target_ids))  # type: ignore[call-arg]
-
-        return self
-
-    def add_switch_case_edge_group(
-        self,
-        source: Executor | AgentProtocol,
-        cases: Sequence[Case | Default],
-    ) -> Self:
-        """Add an edge group that represents a switch-case statement.
-
-        The output types of the source and the input types of the targets must be compatible.
-        Messages from the source executor will be sent to one of the target executors based on
-        the provided conditions.
-
-        Think of this as a switch statement where each target executor corresponds to a case.
-        Each condition function will be evaluated in order, and the first one that returns True
-        will determine which target executor receives the message.
-
-        The last case (the default case) will receive messages that fall through all conditions
-        (i.e., no condition matched).
-
-        Args:
-            source: The source executor of the edges.
-            cases: A list of case objects that determine the target executor for each message.
-        """
-        source_exec = self._maybe_wrap_agent(source)
-        source_id = self._add_executor(source_exec)
-        # Convert case data types to internal types that only uses target_id.
-        internal_cases: list[SwitchCaseEdgeGroupCase | SwitchCaseEdgeGroupDefault] = []
-        for case in cases:
-            # Allow case targets to be agents
-            case.target = self._maybe_wrap_agent(case.target)  # type: ignore[attr-defined]
-            self._add_executor(case.target)
-            if isinstance(case, Default):
-                internal_cases.append(SwitchCaseEdgeGroupDefault(target_id=case.target.id))
-            else:
-                internal_cases.append(SwitchCaseEdgeGroupCase(condition=case.condition, target_id=case.target.id))
-        self._edge_groups.append(SwitchCaseEdgeGroup(source_id, internal_cases))  # type: ignore[call-arg]
-
-        return self
-
-    def add_multi_selection_edge_group(
-        self,
-        source: Executor | AgentProtocol,
-        targets: Sequence[Executor | AgentProtocol],
-        selection_func: Callable[[Any, list[str]], list[str]],
-    ) -> Self:
-        """Add an edge group that represents a multi-selection execution model.
-
-        The output types of the source and the input types of the targets must be compatible.
-        Messages from the source executor will be sent to multiple target executors based on
-        the provided selection function.
-
-        The selection function should take a message and the name of the target executors,
-        and return a list of indices indicating which target executors should receive the message.
-
-        Args:
-            source: The source executor of the edges.
-            targets: A list of target executors for the edges.
-            selection_func: A function that selects target executors for messages.
-        """
-        source_exec = self._maybe_wrap_agent(source)
-        target_execs = [self._maybe_wrap_agent(t) for t in targets]
-        source_id = self._add_executor(source_exec)
-        target_ids = [self._add_executor(t) for t in target_execs]
-        self._edge_groups.append(FanOutEdgeGroup(source_id, target_ids, selection_func))  # type: ignore[call-arg]
-
-        return self
-
-    def add_fan_in_edges(
-        self,
-        sources: Sequence[Executor | AgentProtocol],
-        target: Executor | AgentProtocol,
-    ) -> Self:
-        """Add multiple edges from sources to a single target executor.
-
-        The edges will be grouped together for synchronized processing, meaning
-        the target executor will only be executed once all source executors have completed.
-
-        The target executor will receive a list of messages aggregated from all source executors.
-        Thus the input types of the target executor must be compatible with a list of the output
-        types of the source executors. For example:
-
-            class Target(Executor):
-                @handler
-                def handle_messages(self, messages: list[Message]) -> None:
-                    # Process the aggregated messages from all sources
-
-            class Source(Executor):
-                @handler(output_type=[Message])
-                def handle_message(self, message: Message) -> None:
-                    # Send a message to the target executor
-                    self.send_message(message)
-
-            workflow = (
-                WorkflowBuilder()
-                .add_fan_in_edges(
-                    [Source(id="source1"), Source(id="source2")],
-                    Target(id="target")
-                )
-                .build()
-            )
-
-        Args:
-            sources: A list of source executors for the edges.
-            target: The target executor for the edges.
-        """
-        source_execs = [self._maybe_wrap_agent(s) for s in sources]
-        target_exec = self._maybe_wrap_agent(target)
-        source_ids = [self._add_executor(s) for s in source_execs]
-        target_id = self._add_executor(target_exec)
-        self._edge_groups.append(FanInEdgeGroup(source_ids, target_id))  # type: ignore[call-arg]
-
-        return self
-
-    def add_chain(self, executors: Sequence[Executor | AgentProtocol]) -> Self:
-        """Add a chain of executors to the workflow.
-
-        The output of each executor in the chain will be sent to the next executor in the chain.
-        The input types of each executor must be compatible with the output types of the previous executor.
-
-        Circles in the chain are not allowed, meaning the chain cannot have two executors with the same ID.
-
-        Args:
-            executors: A list of executors to be added to the chain.
-        """
-        # Wrap each candidate first to ensure stable IDs before adding edges
-        wrapped: list[Executor] = [self._maybe_wrap_agent(e) for e in executors]
-        for i in range(len(wrapped) - 1):
-            self.add_edge(wrapped[i], wrapped[i + 1])
-        return self
-
-    def set_start_executor(self, executor: Executor | AgentProtocol | str) -> Self:
-        """Set the starting executor for the workflow.
-
-        Args:
-            executor: The starting executor, which can be an Executor instance or its ID.
-        """
-        if isinstance(executor, str):
-            self._start_executor = executor
-        else:
-            wrapped = self._maybe_wrap_agent(executor)  # type: ignore[arg-type]
-            self._start_executor = wrapped
-            # Ensure the start executor is present in the executor map so validation succeeds
-            # even if no edges are added yet, or before edges wrap the same agent again.
-            existing = self._executors.get(wrapped.id)
-            if existing is not wrapped:
-                self._add_executor(wrapped)
-        return self
-
-    def set_max_iterations(self, max_iterations: int) -> Self:
-        """Set the maximum number of iterations for the workflow.
-
-        Args:
-            max_iterations: The maximum number of iterations the workflow will run for convergence.
-        """
-        self._max_iterations = max_iterations
-        return self
-
-    # Removed explicit set_agent_streaming() API; agents always stream updates.
-
-    def with_checkpointing(self, checkpoint_storage: CheckpointStorage) -> Self:
-        """Enable checkpointing with the specified storage.
-
-        Args:
-            checkpoint_storage: The checkpoint storage to use.
-        """
-        self._checkpoint_storage = checkpoint_storage
-        return self
-
-    def build(self) -> Workflow:
-        """Build and return the constructed workflow.
-
-        This method performs validation before building the workflow.
-
-        Returns:
-            A Workflow instance with the defined edges and starting executor.
-
-        Raises:
-            ValueError: If starting executor is not set.
-            WorkflowValidationError: If workflow validation fails (includes EdgeDuplicationError,
-                TypeCompatibilityError, and GraphConnectivityError subclasses).
-        """
-        # Create workflow build span that includes validation and workflow creation
-        with create_workflow_span(OtelAttr.WORKFLOW_BUILD_SPAN) as span:
-            try:
-                # Add workflow build started event
-                span.add_event(OtelAttr.BUILD_STARTED)
-
-                if not self._start_executor:
-                    raise ValueError(
-                        "Starting executor must be set using set_start_executor before building the workflow."
-                    )
-
-                # Perform validation before creating the workflow
-                validate_workflow_graph(
-                    self._edge_groups,
-                    self._executors,
-                    self._start_executor,
-                )
-
-                # Add validation completed event
-                span.add_event(OtelAttr.BUILD_VALIDATION_COMPLETED)
-
-                context = InProcRunnerContext(self._checkpoint_storage)
-
-                # Create workflow instance after validation
-                workflow = Workflow(
-                    self._edge_groups,
-                    self._executors,
-                    self._start_executor,
-                    context,
-                    self._max_iterations,
-                    name=self._name,
-                    description=self._description,
-                )
-                build_attributes: dict[str, Any] = {
-                    OtelAttr.WORKFLOW_ID: workflow.id,
-                    OtelAttr.WORKFLOW_DEFINITION: workflow.to_json(),
-                }
-                if workflow.name:
-                    build_attributes[OtelAttr.WORKFLOW_NAME] = workflow.name
-                if workflow.description:
-                    build_attributes[OtelAttr.WORKFLOW_DESCRIPTION] = workflow.description
-                span.set_attributes(build_attributes)
-
-                # Add workflow build completed event
-                span.add_event(OtelAttr.BUILD_COMPLETED)
-
-                return workflow
-
-            except Exception as exc:
-                attributes = {
-                    OtelAttr.BUILD_ERROR_MESSAGE: str(exc),
-                    OtelAttr.BUILD_ERROR_TYPE: type(exc).__name__,
-                }
-                span.add_event(OtelAttr.BUILD_ERROR, attributes)  # type: ignore[reportArgumentType, arg-type]
-                capture_exception(span, exc)
-                raise
-=======
-        return WorkflowAgent(workflow=self, name=name)
->>>>>>> 083d0de3
+        return WorkflowAgent(workflow=self, name=name)